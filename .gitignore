<<<<<<< HEAD
# Pintos 빌드 중간 파일 및 산출물
*.o
*.d
*.out
*.bin
*.elf
*.img
*.map
*.lst
*.log
*.qemu
*.raw
*.hex
*.dis
*.dump

# 빌드 디렉터리
**/build/
**/bin/
**/obj/
**/output/
# core dump
core

# 임시 파일
*~
*.swp

# macOS
.DS_Store

# VSCode
.vscode/
=======
# Pintos 빌드 중간 파일 및 산출물
*.o
*.d
*.out
*.bin
*.elf
*.img
*.map
*.lst
*.log
*.qemu
*.raw
*.hex
*.dis
*.dump

# 빌드 디렉터리
**/build/
**/bin/
**/obj/
**/output/
# core dump
core

# 임시 파일
*~
*.swp

# macOS
.DS_Store
>>>>>>> 10446e34
<|MERGE_RESOLUTION|>--- conflicted
+++ resolved
@@ -1,4 +1,3 @@
-<<<<<<< HEAD
 # Pintos 빌드 중간 파일 및 산출물
 *.o
 *.d
@@ -28,39 +27,4 @@
 *.swp
 
 # macOS
-.DS_Store
-
-# VSCode
-.vscode/
-=======
-# Pintos 빌드 중간 파일 및 산출물
-*.o
-*.d
-*.out
-*.bin
-*.elf
-*.img
-*.map
-*.lst
-*.log
-*.qemu
-*.raw
-*.hex
-*.dis
-*.dump
-
-# 빌드 디렉터리
-**/build/
-**/bin/
-**/obj/
-**/output/
-# core dump
-core
-
-# 임시 파일
-*~
-*.swp
-
-# macOS
-.DS_Store
->>>>>>> 10446e34
+.DS_Store