--- conflicted
+++ resolved
@@ -32,11 +32,7 @@
 static struct list ready_list;
 struct list
     sleep_list;  // timer.c 파일에서 사용 : sleep 상태인 스레드들을 담는 리스트
-<<<<<<< HEAD
-struct list all_list;  // 임시
-=======
 static struct list all_list;  // 모든 스레드를 담는 리스트(priority 재계산 용도)
->>>>>>> 10446e34
 
 /* Idle thread. */
 static struct thread *idle_thread;
@@ -166,7 +162,6 @@
 
   /* MLFQS 관련 변수 초기화 */
   load_avg = 0;
-<<<<<<< HEAD
 
   /* Set up a thread structure for the running thread. */
   initial_thread = running_thread();
@@ -178,19 +173,6 @@
   list_push_back(&all_list, &initial_thread->all_elem);
 }
 
-=======
-
-  /* Set up a thread structure for the running thread. */
-  initial_thread = running_thread();
-  init_thread(initial_thread, "main", PRI_DEFAULT);
-  initial_thread->status = THREAD_RUNNING;
-  initial_thread->tid = allocate_tid();
-
-  /* initial_thread를 all_list에 추가 */
-  list_push_back(&all_list, &initial_thread->all_elem);
-}
-
->>>>>>> 10446e34
 /* Starts preemptive thread scheduling by enabling interrupts.
    Also creates the idle thread. */
 void thread_start(void) {
@@ -323,15 +305,12 @@
    The code provided sets the new thread's `priority' member to
    PRIORITY, but no actual priority scheduling is implemented.
    Priority scheduling is the goal of Problem 1-3. */
-<<<<<<< HEAD
-=======
 /*
   name : 스레드 이름(EX : "args-none", "args-single" 등)
   priority : 스레드 우선순위(PRI_MIN ~ PRI_MAX)
   function : 스레드가 처음 실행될 때 호출할 함수(= 스레드 진입점)
   aux : function에 전달할 인자(EX : NULL, "argone", "argtwo" 등)
 */
->>>>>>> 10446e34
 tid_t thread_create(const char *name, int priority, thread_func *function,
                     void *aux) {
   struct thread *t;
@@ -675,12 +654,9 @@
   // 👆👆👆
 
   t->magic = THREAD_MAGIC;
-<<<<<<< HEAD
-=======
 #ifdef USERPROG
   t->exit_status = -1;
 #endif
->>>>>>> 10446e34
 }
 
 /* Chooses and returns the next thread to be scheduled.  Should
