#include "threads/thread.h"

#include <debug.h>
#include <random.h>
#include <stddef.h>
#include <stdio.h>
#include <string.h>

#include "devices/timer.h"
#include "intrinsic.h"
#include "threads/flags.h"
#include "threads/interrupt.h"
#include "threads/intr-stubs.h"
#include "threads/palloc.h"
#include "threads/synch.h"
#include "threads/vaddr.h"
#ifdef USERPROG
#include "userprog/process.h"
#endif

/* Random value for struct thread's `magic' member.
   Used to detect stack overflow.  See the big comment at the top
   of thread.h for details. */
#define THREAD_MAGIC 0xcd6abf4b

/* Random value for basic thread
   Do not modify this value. */
#define THREAD_BASIC 0xd42df210

/* List of processes in THREAD_READY state, that is, processes
   that are ready to run but not actually running. */
static struct list ready_list;
<<<<<<< HEAD
struct list sleep_list; // timer.c 파일에서 사용 : sleep 상태인 스레드들을 담는 리스트
struct list all_list; // 모든 스레드를 담는 리스트(priority 재계산 용도)
=======
struct list
    sleep_list;  // timer.c 파일에서 사용 : sleep 상태인 스레드들을 담는 리스트
static struct list all_list;  // 모든 스레드를 담는 리스트(priority 재계산 용도)
>>>>>>> 10446e34

/* Idle thread. */
static struct thread *idle_thread;

/* Initial thread, the thread running init.c:main(). */
static struct thread *initial_thread;

/* Lock used by allocate_tid(). */
static struct lock tid_lock;

/* Thread destruction requests */
static struct list destruction_req;

/* Statistics. */
static long long idle_ticks;   /* # of timer ticks spent idle. */
static long long kernel_ticks; /* # of timer ticks in kernel threads. */
static long long user_ticks;   /* # of timer ticks in user programs. */

/* Scheduling. */
#define TIME_SLICE 4          /* # of timer ticks to give each thread. */
static unsigned thread_ticks; /* # of timer ticks since last yield. */

/* If false (default), use round-robin scheduler.
   If true, use multi-level feedback queue scheduler.
   Controlled by kernel command-line option "-o mlfqs". */
bool thread_mlfqs;

/*
* 17.14 고정소수점 : 32비트 정수를 이용해서 소수를 표현하는 방식
* 17.14 고정소수점(상위 17비트는 정수 부분, 하위 14비트는 소수 부분) 연산 매크로
* F = 2^14 : 고정소수점에서 소수점 이하는 14비트
* 정수를 고정소수점으로 바꾸려면 F를 곱하고, 고정소수점을 정수로 바꾸려면 F로
나누기
* => 고정소수점 나눗셈에서 정밀도를 유지하기 위한 스케일링 팩터

* 사용 이유 : 부동소수점 연산은 커널에서 금지되어 있으므로, 부동소수점 대신
고정소수점을 사용
* 고정소수점 사용을 통해, 반올림 오차를 줄일 수 있고 크기는 고정되며 정수로만
연산하기에 연산 속도가 빠름
*/
#define F (1 << 14)

/* F를 이용한 변환 매크로 */
// 정수 → 고정소수점
#define INT_TO_FP(n) ((n) * F)
// 고정소수점 → 정수 (내림)
#define FP_TO_INT(x) ((x) / F)
// 고정소수점 → 정수 (반올림)
#define FP_TO_INT_ROUND(x) (((x) + F / 2) / F)
// 고정소수점 × 정수
#define FP_MUL_INT(x, n) ((x) * (n))
// 고정소수점 ÷ 정수
#define FP_DIV_INT(x, n) ((x) / (n))
// 고정소수점 × 고정소수점
#define FP_MUL(x, y) (((int64_t)(x)) * (y) / F)
// 고정소수점 ÷ 고정소수점
#define FP_DIV(x, y) (((int64_t)(x)) * F / (y))
static int64_t load_avg;  // load_avg 값

static void kernel_thread(thread_func *, void *aux);

static void idle(void *aux UNUSED);
static struct thread *next_thread_to_run(void);
static void init_thread(struct thread *, const char *name, int priority);
static void do_schedule(int status);
static void schedule(void);
static tid_t allocate_tid(void);

/* Returns true if T appears to point to a valid thread. */
#define is_thread(t) ((t) != NULL && (t)->magic == THREAD_MAGIC)

/* Returns the running thread.
 * Read the CPU's stack pointer `rsp', and then round that
 * down to the start of a page.  Since `struct thread' is
 * always at the beginning of a page and the stack pointer is
 * somewhere in the middle, this locates the curent thread. */
#define running_thread() ((struct thread *)(pg_round_down(rrsp())))

// Global descriptor table for the thread_start.
// Because the gdt will be setup after the thread_init, we should
// setup temporal gdt first.
static uint64_t gdt[3] = {0, 0x00af9a000000ffff, 0x00cf92000000ffff};

// Function prototypes
void update_load_avg(void);
void update_recent_cpu(struct thread *t);
void update_priority(struct thread *t);
static bool priority_compare(const struct list_elem *a,
                             const struct list_elem *b, void *aux);
void calculate_and_set_priority_with_donation(struct thread *t,
                                              int new_priority);
void thread_set_priority(int new_priority);
int thread_get_priority(void);
void thread_set_nice(int nice);
int thread_get_nice(void);
int thread_get_load_avg(void);
int thread_get_recent_cpu(void);

/* Initializes the threading system by transforming the code
   that's currently running into a thread.  This can't work in
   general and it is possible in this case only because loader.S
   was careful to put the bottom of the stack at a page boundary.

   Also initializes the run queue and the tid lock.

   After calling this function, be sure to initialize the page
   allocator before trying to create any threads with
   thread_create().

   It is not safe to call thread_current() until this function
   finishes. */
void thread_init(void) {
  ASSERT(intr_get_level() == INTR_OFF);

  /* Reload the temporal gdt for the kernel
   * This gdt does not include the user context.
   * The kernel will rebuild the gdt with user context, in gdt_init (). */
  struct desc_ptr gdt_ds = {.size = sizeof(gdt) - 1, .address = (uint64_t)gdt};
  lgdt(&gdt_ds);

  /* Init the globla thread context */
  lock_init(&tid_lock);
  list_init(&ready_list);
  list_init(&sleep_list);
  list_init(&all_list);
  list_init(&destruction_req);

  /* MLFQS 관련 변수 초기화 */
  load_avg = 0;

  /* Set up a thread structure for the running thread. */
  initial_thread = running_thread();
  init_thread(initial_thread, "main", PRI_DEFAULT);
  initial_thread->status = THREAD_RUNNING;
  initial_thread->tid = allocate_tid();

  /* initial_thread를 all_list에 추가 */
  list_push_back(&all_list, &initial_thread->all_elem);
}

/* Starts preemptive thread scheduling by enabling interrupts.
   Also creates the idle thread. */
void thread_start(void) {
  /* Create the idle thread. */
  struct semaphore idle_started;
  sema_init(&idle_started, 0);
  thread_create("idle", PRI_MIN, idle, &idle_started);

  /* Start preemptive thread scheduling. */
  intr_enable();

  /* Wait for the idle thread to initialize idle_thread. */
  sema_down(&idle_started);
}

void update_load_avg(void) {
  int ready_threads = list_size(&ready_list);
  if (thread_current() != idle_thread) {
    ready_threads += 1;
  }
  // load_avg = (59/60) * load_avg + (1/60) * ready_threads
  load_avg =
      FP_MUL(FP_DIV(INT_TO_FP(59), INT_TO_FP(60)), load_avg) +
      FP_MUL(FP_DIV(INT_TO_FP(1), INT_TO_FP(60)), INT_TO_FP(ready_threads));
}

void update_recent_cpu(struct thread *t) {
  if (t == idle_thread) return;
  // recent_cpu = (2*load_avg) / (2*load_avg + 1) * recent_cpu + nice
  int64_t load_avg_2 = FP_MUL(INT_TO_FP(2), load_avg);
  t->recent_cpu =
      FP_DIV(load_avg_2, load_avg_2 + INT_TO_FP(1)) * t->recent_cpu / F +
      INT_TO_FP(t->nice);
}

void update_priority(struct thread *t) {
  if (t == idle_thread) return;
  // priority = PRI_MAX - (recent_cpu / 4) - (nice * 2)
  int new_priority =
      FP_TO_INT_ROUND(INT_TO_FP(PRI_MAX) - FP_DIV_INT(t->recent_cpu, 4)) -
      (t->nice * 2);
  if (new_priority > PRI_MAX) new_priority = PRI_MAX;
  if (new_priority < PRI_MIN) new_priority = PRI_MIN;
  t->base_priority =
      new_priority;  // 기존 우선순위 업데이트(donation 고려 전 우선순위)

  calculate_and_set_priority_with_donation(
      t, new_priority);  // donation 고려한 우선순위 계산 및 설정
}

/* Called by the timer interrupt handler at each timer tick.
   Thus, this function runs in an external interrupt context. */
void thread_tick(void) {
  struct thread *t = thread_current();

  /* Update statistics. */
  if (t == idle_thread) idle_ticks++;
#ifdef USERPROG
  else if (t->pml4 != NULL)
    user_ticks++;
#endif
  else
    kernel_ticks++;

  /* MLFQS가 활성화된 경우에만 매 틱마다 running thread의 recent_cpu 1 증가 */
  if (thread_mlfqs && t != idle_thread) {
    t->recent_cpu = t->recent_cpu + INT_TO_FP(1);
  }

  /* MLFQS가 활성화된 경우에만 매 초마다 모든 스레드의 recent_cpu 재계산 &
   * load_avg 재계산 */
  if (thread_mlfqs && timer_ticks() % TIMER_FREQ == 0) {
    update_load_avg();  // load_avg 재계산

    struct list_elem *elem;
    for (elem = list_begin(&all_list); elem != list_end(&all_list);
         elem = list_next(elem)) {
      struct thread *t = list_entry(elem, struct thread, all_elem);
      update_recent_cpu(t);
    }
  }

  /* MLFQS가 활성화된 경우에만 4틱마다 모든 스레드에 대해 priority 재계산 */
  if (thread_mlfqs && (timer_ticks() % 4) == 0) {
    struct list_elem *elem;
    for (elem = list_begin(&all_list); elem != list_end(&all_list);
         elem = list_next(elem)) {
      struct thread *t = list_entry(elem, struct thread, all_elem);
      update_priority(t);
    }

    // 재계산된 우선순위에 맞춰 정렬
    list_sort(&ready_list, priority_compare, NULL);

    // 현재 실행중인 스레드의 우선순위가 제일 낮아졌다면 양보
    if (!list_empty(&ready_list)) {
      struct thread *highest_priority_thread =
          list_entry(list_front(&ready_list), struct thread, elem);
      if (highest_priority_thread->priority > t->priority) {
        // 인터럽트 컨텍스트 내(timer_interrupt() => thread_tick())에서
        // thread_yield()하면 안됨 intr_yield_on_return()를 통해서 인터럽트가
        // 종료된 후에 양보하도록 설정
        intr_yield_on_return();
      }
    }
  }

  /* Enforce preemption. */
  if (++thread_ticks >= TIME_SLICE) intr_yield_on_return();
}

/* Prints thread statistics. */
void thread_print_stats(void) {
  printf("Thread: %lld idle ticks, %lld kernel ticks, %lld user ticks\n",
         idle_ticks, kernel_ticks, user_ticks);
}

/* Creates a new kernel thread named NAME with the given initial
   PRIORITY, which executes FUNCTION passing AUX as the argument,
   and adds it to the ready queue.  Returns the thread identifier
   for the new thread, or TID_ERROR if creation fails.

   If thread_start() has been called, then the new thread may be
   scheduled before thread_create() returns.  It could even exit
   before thread_create() returns.  Contrariwise, the original
   thread may run for any amount of time before the new thread is
   scheduled.  Use a semaphore or some other form of
   synchronization if you need to ensure ordering.

   The code provided sets the new thread's `priority' member to
   PRIORITY, but no actual priority scheduling is implemented.
   Priority scheduling is the goal of Problem 1-3. */
/*
  name : 스레드 이름(EX : "args-none", "args-single" 등)
  priority : 스레드 우선순위(PRI_MIN ~ PRI_MAX)
  function : 스레드가 처음 실행될 때 호출할 함수(= 스레드 진입점)
  aux : function에 전달할 인자(EX : NULL, "argone", "argtwo" 등)
*/
tid_t thread_create(const char *name, int priority, thread_func *function,
                    void *aux) {
  struct thread *t;
  tid_t tid;

  ASSERT(function != NULL);

  // ⭐️⭐️⭐️ 초기 실행 컨텍스트 설정 ⭐️⭐️⭐️
  /* 1. 스레드 메모리 할당 */
  t = palloc_get_page(PAL_ZERO);
  if (t == NULL) return TID_ERROR;

  /* 스레드 초기화 */
  init_thread(t, name, priority);
  tid = t->tid = allocate_tid();

  /* Call the kernel_thread if it scheduled.
   * Note) rdi is 1st argument, and rsi is 2nd argument.
   * 3. 논리주소 셋업 : x86-64에서 함수의 첫 번째, 두 번째 인자는 각각 rdi, rsi
   * 레지스터를 통해 전달(호출 규약)
   */

  // 👇👇👇 스레드가 처음 실행될 때 호출할 함수 설정(명령어 포인터 설정)
  t->tf.rip = (uintptr_t)
      kernel_thread;  // rip : 다음에 실행할 명령어의 주소(=함수 시작 주소)
  // 👆👆👆 시작 함수는 스레드마다 동일(rip값을 동일하게 설정)하지만, 인자에
  // 따라 각자의 함수 실행 경로를 따라가게됨

  // 👇👇👇 함수 인자 설정
  t->tf.R.rdi = (uint64_t)function;  // rdi : 첫 번째 함수 인자
  t->tf.R.rsi = (uint64_t)aux;       // rsi : 두 번째 함수 인자
  // 👆👆👆 시작 함수는 동일해도 함수 인자가 다르기 때문에, 실행 흐름은
  // 스레드마다 다름

  // 👇👇👇 세그먼트 레지스터 설정
  t->tf.ds = SEL_KDSEG;    // 데이터 세그먼트(데이터 영역의 논리주소 공간)
  t->tf.es = SEL_KDSEG;    // 확장 세그먼트(확장 영역의 논리주소 공간)
  t->tf.ss = SEL_KDSEG;    // 스택 세그먼트(스택 영역의 논리주소 공간)
  t->tf.cs = SEL_KCSEG;    // 코드 세그먼트(코드 영역의 논리주소 공간)
  t->tf.eflags = FLAG_IF;  // 플래그 레지스터
  // 👆👆👆

  /* all_list에 스레드 추가 */
  list_push_back(&all_list, &t->all_elem);

  /* Add to run queue. */
  thread_unblock(t);

  /* 새로 생성된 스레드가 현재 스레드보다 우선순위가 높으면 양보 */
  // 5. 우선순위 기반 선점
  if (t->priority > thread_current()->priority) {
    thread_yield();
  }

  return tid;
}

/* Puts the current thread to sleep.  It will not be scheduled
   again until awoken by thread_unblock().

   This function must be called with interrupts turned off.  It
   is usually a better idea to use one of the synchronization
   primitives in synch.h. */
void thread_block(void) {
  ASSERT(!intr_context());
  ASSERT(intr_get_level() == INTR_OFF);
  thread_current()->status = THREAD_BLOCKED;
  schedule();
}

void thread_preemption() {
  if (intr_context()) {
    intr_yield_on_return();
  } else {
    thread_yield();
  }
}

/* Transitions a blocked thread T to the ready-to-run state.
   This is an error if T is not blocked.  (Use thread_yield() to
   make the running thread ready.)

   This function does not preempt the running thread.  This can
   be important: if the caller had disabled interrupts itself,
   it may expect that it can atomically unblock a thread and
   update other data. */
void thread_unblock(struct thread *t) {
  enum intr_level old_level;

  ASSERT(is_thread(t));

  old_level = intr_disable();
  ASSERT(t->status == THREAD_BLOCKED);
  list_insert_ordered(&ready_list, &t->elem, priority_compare, NULL);
  t->status = THREAD_READY;

  // 새로 unblocked된 스레드의 우선순위가 현재 스레드보다 높으면 선점
  if (t != idle_thread && t->priority > thread_current()->priority) {
    thread_preemption();
  }

  intr_set_level(old_level);
}

/* Returns the name of the running thread. */
const char *thread_name(void) { return thread_current()->name; }

/* Returns the running thread.
   This is running_thread() plus a couple of sanity checks.
   See the big comment at the top of thread.h for details. */
struct thread *thread_current(void) {
  struct thread *t = running_thread();

  /* Make sure T is really a thread.
     If either of these assertions fire, then your thread may
     have overflowed its stack.  Each thread has less than 4 kB
     of stack, so a few big automatic arrays or moderate
     recursion can cause stack overflow. */
  ASSERT(is_thread(t));
  ASSERT(t->status == THREAD_RUNNING);

  return t;
}

/* Returns the running thread's tid. */
tid_t thread_tid(void) { return thread_current()->tid; }

/* Deschedules the current thread and destroys it.  Never
   returns to the caller. */
void thread_exit(void) {
  ASSERT(!intr_context());

#ifdef USERPROG
  process_exit();
#endif

  /* all_list에서 제거 */
  list_remove(&thread_current()->all_elem);

  /* Just set our status to dying and schedule another process.
     We will be destroyed during the call to schedule_tail(). */
  intr_disable();
  do_schedule(THREAD_DYING);
  NOT_REACHED();
}

/* Yields the CPU.  The current thread is not put to sleep and
   may be scheduled again immediately at the scheduler's whim. */
void thread_yield(void) {
  struct thread *curr = thread_current();
  enum intr_level old_level;

  ASSERT(!intr_context());

  old_level = intr_disable();
  if (curr != idle_thread)
    list_insert_ordered(&ready_list, &curr->elem, priority_compare, NULL);
  do_schedule(THREAD_READY);
  intr_set_level(old_level);
}

// 우선순위 비교 함수(내림차순)
static bool priority_compare(const struct list_elem *a,
                             const struct list_elem *b, void *aux UNUSED) {
  struct thread *thread_a = list_entry(a, struct thread, elem);
  struct thread *thread_b = list_entry(b, struct thread, elem);

  return thread_a->priority > thread_b->priority;
}

void calculate_and_set_priority_with_donation(struct thread *t,
                                              int new_priority) {
  // donation이 적용된, 최종 우선순위 계산
  // 나한테 기부한 스레드가 없다면, 기존 우선순위
  if (list_empty(&t->donation_list)) {
    t->priority = new_priority;
  }
  // 나한테 기부한 스레드가 있다면, 기부받은 우선순위와 기존 우선순위 중 더 높은
  // 값을 최종 우선순위 값으로 설정
  else {
    // donation_list는 우선순위 순으로 정렬된 상태(내림차순)
    struct thread *highest_donated_thread =
        list_entry(list_front(&t->donation_list), struct thread, donation_elem);

    if (highest_donated_thread->priority > new_priority) {
      t->priority = highest_donated_thread->priority;
    } else {
      t->priority = new_priority;
    }
  }
}

/* Sets the current thread's priority to NEW_PRIORITY. */
void thread_set_priority(int new_priority) {
  // 현재 스레드
  struct thread *current_thread = thread_current();
  current_thread->base_priority = new_priority;

  // 인터럽트 끄기
  enum intr_level old_level = intr_disable();

  // donation이 적용된, 최종 우선순위 계산
  calculate_and_set_priority_with_donation(current_thread, new_priority);

  // 현재 스레드의 우선순위가 최고가 아니라면, 즉시 CPU 양보
  // ready_list는 우선순위 순으로 정렬된 상태(내림차순)
  bool should_yield = false;
  if (!list_empty(&ready_list)) {
    struct thread *highest_priority_thread =
        list_entry(list_front(&ready_list), struct thread, elem);

    if (current_thread->priority < highest_priority_thread->priority) {
      should_yield = true;
    }
  }

  // 인터럽트 다시 켜기
  intr_set_level(old_level);

  // yield는 인터럽트 복원 후에 수행
  if (should_yield) {
    thread_yield();
  }
}

/* Returns the current thread's priority. */
int thread_get_priority(void) {
  // 인터럽트 끄기
  enum intr_level old_level = intr_disable();
  struct thread *current_thread = thread_current();  // 현재 스레드

  // 인터럽트 다시 켜기
  intr_set_level(old_level);

  // 이미 계산된(기부 상황이면 기부까지 반영된) 우선순위 값 반환
  return current_thread->priority;
}

/* Sets the current thread's nice value to NICE. */
void thread_set_nice(int nice UNUSED) {
  struct thread *current_thread = thread_current();
  current_thread->nice = nice;  // 1. nice 값 설정

  // 2. priority 재계산
  update_priority(current_thread);

  // 3. 필요하다면 yield
  if (!list_empty(&ready_list)) {
    struct thread *highest_priority_thread =
        list_entry(list_front(&ready_list), struct thread, elem);
    if (current_thread->priority < highest_priority_thread->priority) {
      thread_yield();
    }
  }
}

/* Returns the current thread's nice value. */
int thread_get_nice(void) {
  struct thread *current_thread = thread_current();
  return current_thread->nice;
}

/* Returns 100 times the system load average. */
int thread_get_load_avg(void) { return FP_TO_INT_ROUND(load_avg * 100); }

/* Returns 100 times the current thread's recent_cpu value. */
int thread_get_recent_cpu(void) {
  struct thread *current_thread = thread_current();
  return FP_TO_INT_ROUND(current_thread->recent_cpu * 100);
}

/* Idle thread.  Executes when no other thread is ready to run.

   The idle thread is initially put on the ready list by
   thread_start().  It will be scheduled once initially, at which
   point it initializes idle_thread, "up"s the semaphore passed
   to it to enable thread_start() to continue, and immediately
   blocks.  After that, the idle thread never appears in the
   ready list.  It is returned by next_thread_to_run() as a
   special case when the ready list is empty. */
static void idle(void *idle_started_ UNUSED) {
  struct semaphore *idle_started = idle_started_;

  idle_thread = thread_current();
  sema_up(idle_started);

  for (;;) {
    /* Let someone else run. */
    intr_disable();
    thread_block();

    /* Re-enable interrupts and wait for the next one.

       The `sti' instruction disables interrupts until the
       completion of the next instruction, so these two
       instructions are executed atomically.  This atomicity is
       important; otherwise, an interrupt could be handled
       between re-enabling interrupts and waiting for the next
       one to occur, wasting as much as one clock tick worth of
       time.

       See [IA32-v2a] "HLT", [IA32-v2b] "STI", and [IA32-v3a]
       7.11.1 "HLT Instruction". */
    asm volatile("sti; hlt" : : : "memory");
  }
}

/* Function used as the basis for a kernel thread. */
static void kernel_thread(thread_func *function, void *aux) {
  ASSERT(function != NULL);

  intr_enable(); /* The scheduler runs with interrupts off. */
  function(aux); /* Execute the thread function. */
  thread_exit(); /* If function() returns, kill the thread. */
}

/* Does basic initialization of T as a blocked thread named
   NAME. */
static void init_thread(struct thread *t, const char *name, int priority) {
  // 👇👇👇 입력(인자) 검증
  ASSERT(t != NULL);
  ASSERT(PRI_MIN <= priority && priority <= PRI_MAX);
  ASSERT(name != NULL);
  // 👆👆👆

  // 👇👇👇 스레드 구조체(= 스레드 제어 블록[TCB]) 초기화 수행
  memset(t, 0, sizeof *t);  // 메모리 초기화(스레드 구조체 전체를 0으로 초기화)
                            // : 쓰레기값이 안 남도록 => 안전한 초기상태 보장
  t->status = THREAD_BLOCKED;                         // 기본 상태 설정
  strlcpy(t->name, name, sizeof t->name);             // 스레드 이름 복사
  t->tf.rsp = (uint64_t)t + PGSIZE - sizeof(void *);  // 스택 포인터 설정
  // 👆👆👆 메모리 레이아웃 설정

  // 👇👇👇 스레드 우선순위 및 관련 필드 초기화
  t->priority = priority;
  t->base_priority = priority;
  t->waiting_lock = NULL;
  list_init(&t->donation_list);
  t->nice = 0;
  t->recent_cpu = 0;
  // 👆👆👆

  t->magic = THREAD_MAGIC;
#ifdef USERPROG
  t->exit_status = -1;
#endif
}

/* Chooses and returns the next thread to be scheduled.  Should
   return a thread from the run queue, unless the run queue is
   empty.  (If the running thread can continue running, then it
   will be in the run queue.)  If the run queue is empty, return
   idle_thread. */
static struct thread *next_thread_to_run(void) {
  if (list_empty(&ready_list))
    return idle_thread;
  else
    return list_entry(list_pop_front(&ready_list), struct thread, elem);
}

/* Use iretq to launch the thread */
void do_iret(struct intr_frame *tf) {
  __asm __volatile(
      "movq %0, %%rsp\n"
      "movq 0(%%rsp),%%r15\n"
      "movq 8(%%rsp),%%r14\n"
      "movq 16(%%rsp),%%r13\n"
      "movq 24(%%rsp),%%r12\n"
      "movq 32(%%rsp),%%r11\n"
      "movq 40(%%rsp),%%r10\n"
      "movq 48(%%rsp),%%r9\n"
      "movq 56(%%rsp),%%r8\n"
      "movq 64(%%rsp),%%rsi\n"
      "movq 72(%%rsp),%%rdi\n"
      "movq 80(%%rsp),%%rbp\n"
      "movq 88(%%rsp),%%rdx\n"
      "movq 96(%%rsp),%%rcx\n"
      "movq 104(%%rsp),%%rbx\n"
      "movq 112(%%rsp),%%rax\n"
      "addq $120,%%rsp\n"
      "movw 8(%%rsp),%%ds\n"
      "movw (%%rsp),%%es\n"
      "addq $32, %%rsp\n"
      "iretq"
      :
      : "g"((uint64_t)tf)
      : "memory");
}

/* Switching the thread by activating the new thread's page
   tables, and, if the previous thread is dying, destroying it.

   At this function's invocation, we just switched from thread
   PREV, the new thread is already running, and interrupts are
   still disabled.

   It's not safe to call printf() until the thread switch is
   complete.  In practice that means that printf()s should be
   added at the end of the function. */
static void thread_launch(struct thread *th) {
  uint64_t tf_cur = (uint64_t)&running_thread()->tf;
  uint64_t tf = (uint64_t)&th->tf;
  ASSERT(intr_get_level() == INTR_OFF);

  /* The main switching logic.
   * We first restore the whole execution context into the intr_frame
   * and then switching to the next thread by calling do_iret.
   * Note that, we SHOULD NOT use any stack from here
   * until switching is done. */
  __asm __volatile(
      /* Store registers that will be used. */
      "push %%rax\n"
      "push %%rbx\n"
      "push %%rcx\n"
      /* Fetch input once */
      "movq %0, %%rax\n"
      "movq %1, %%rcx\n"
      "movq %%r15, 0(%%rax)\n"
      "movq %%r14, 8(%%rax)\n"
      "movq %%r13, 16(%%rax)\n"
      "movq %%r12, 24(%%rax)\n"
      "movq %%r11, 32(%%rax)\n"
      "movq %%r10, 40(%%rax)\n"
      "movq %%r9, 48(%%rax)\n"
      "movq %%r8, 56(%%rax)\n"
      "movq %%rsi, 64(%%rax)\n"
      "movq %%rdi, 72(%%rax)\n"
      "movq %%rbp, 80(%%rax)\n"
      "movq %%rdx, 88(%%rax)\n"
      "pop %%rbx\n"  // Saved rcx
      "movq %%rbx, 96(%%rax)\n"
      "pop %%rbx\n"  // Saved rbx
      "movq %%rbx, 104(%%rax)\n"
      "pop %%rbx\n"  // Saved rax
      "movq %%rbx, 112(%%rax)\n"
      "addq $120, %%rax\n"
      "movw %%es, (%%rax)\n"
      "movw %%ds, 8(%%rax)\n"
      "addq $32, %%rax\n"
      "call __next\n"  // read the current rip.
      "__next:\n"
      "pop %%rbx\n"
      "addq $(out_iret -  __next), %%rbx\n"
      "movq %%rbx, 0(%%rax)\n"  // rip
      "movw %%cs, 8(%%rax)\n"   // cs
      "pushfq\n"
      "popq %%rbx\n"
      "mov %%rbx, 16(%%rax)\n"  // eflags
      "mov %%rsp, 24(%%rax)\n"  // rsp
      "movw %%ss, 32(%%rax)\n"
      "mov %%rcx, %%rdi\n"
      "call do_iret\n"
      "out_iret:\n"
      :
      : "g"(tf_cur), "g"(tf)
      : "memory");
}

/* Schedules a new process. At entry, interrupts must be off.
 * This function modify current thread's status to status and then
 * finds another thread to run and switches to it.
 * It's not safe to call printf() in the schedule(). */
static void do_schedule(int status) {
  ASSERT(intr_get_level() == INTR_OFF);
  ASSERT(thread_current()->status == THREAD_RUNNING);
  while (!list_empty(&destruction_req)) {
    struct thread *victim =
        list_entry(list_pop_front(&destruction_req), struct thread, elem);
    palloc_free_page(victim);
  }
  thread_current()->status = status;
  schedule();
}

static void schedule(void) {
  struct thread *curr = running_thread();
  struct thread *next = next_thread_to_run();

  ASSERT(intr_get_level() == INTR_OFF);
  ASSERT(curr->status != THREAD_RUNNING);
  ASSERT(is_thread(next));
  /* Mark us as running. */
  next->status = THREAD_RUNNING;

  /* Start new time slice. */
  thread_ticks = 0;

#ifdef USERPROG
  /* Activate the new address space. */
  process_activate(next);
#endif

  if (curr != next) {
    /* If the thread we switched from is dying, destroy its struct
       thread. This must happen late so that thread_exit() doesn't
       pull out the rug under itself.
       We just queuing the page free reqeust here because the page is
       currently used by the stack.
       The real destruction logic will be called at the beginning of the
       schedule(). */
    if (curr && curr->status == THREAD_DYING && curr != initial_thread) {
      ASSERT(curr != next);
      list_push_back(&destruction_req, &curr->elem);
    }

    /* Before switching the thread, we first save the information
     * of current running. */
    thread_launch(next);
  }
}

/* Returns a tid to use for a new thread. */
static tid_t allocate_tid(void) {
  static tid_t next_tid = 1;
  tid_t tid;

  lock_acquire(&tid_lock);
  tid = next_tid++;
  lock_release(&tid_lock);

  return tid;
}<|MERGE_RESOLUTION|>--- conflicted
+++ resolved
@@ -30,14 +30,9 @@
 /* List of processes in THREAD_READY state, that is, processes
    that are ready to run but not actually running. */
 static struct list ready_list;
-<<<<<<< HEAD
-struct list sleep_list; // timer.c 파일에서 사용 : sleep 상태인 스레드들을 담는 리스트
-struct list all_list; // 모든 스레드를 담는 리스트(priority 재계산 용도)
-=======
 struct list
     sleep_list;  // timer.c 파일에서 사용 : sleep 상태인 스레드들을 담는 리스트
 static struct list all_list;  // 모든 스레드를 담는 리스트(priority 재계산 용도)
->>>>>>> 10446e34
 
 /* Idle thread. */
 static struct thread *idle_thread;
