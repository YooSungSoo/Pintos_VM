#include "userprog/process.h"

#include <debug.h>
#include <inttypes.h>
#include <round.h>
#include <stdio.h>
#include <stdlib.h>
#include <string.h>

#include "filesys/directory.h"
#include "filesys/file.h"
#include "filesys/filesys.h"
#include "intrinsic.h"
#include "threads/flags.h"
#include "threads/init.h"
#include "threads/interrupt.h"
#include "threads/mmu.h"
#include "threads/palloc.h"
#include "threads/thread.h"
#include "threads/vaddr.h"
<<<<<<< HEAD
#include "intrinsic.h"
#include "threads/thread.h"
=======
#include "userprog/gdt.h"
#include "userprog/tss.h"
>>>>>>> 10446e34
#ifdef VM
#include "vm/vm.h"
#endif

static void process_cleanup(void);
<<<<<<< HEAD
static bool load(char* argv[], struct intr_frame* if_);
static void initd(void* f_name);
static void __do_fork(void*);

/* General process initializer for initd and other process. */
static void
process_init(void) {
  struct thread* current = thread_current();
}
=======
static bool load(const char *file_name, struct intr_frame *if_);
static void initd(void *f_name);
static void __do_fork(void *);
static bool setup_stack(struct intr_frame *if_);
void setup_arguments(struct intr_frame *if_, int argc, char **argv);

/* General process initializer for initd and other process. */
static void process_init(void) { struct thread *current = thread_current(); }
>>>>>>> 10446e34

/* Starts the first userland program, called "initd", loaded from FILE_NAME.
 * The new thread may be scheduled (and may even exit)
 * before process_create_initd() returns. Returns the initd's
 * thread id, or TID_ERROR if the thread cannot be created.
 * Notice that THIS SHOULD BE CALLED ONCE. */
<<<<<<< HEAD
tid_t
process_create_initd(const char* file_name) {
  char* fn_copy;
=======
tid_t process_create_initd(const char *file_name) {
  char *fn_copy;
>>>>>>> 10446e34
  tid_t tid;

  /* Make a copy of FILE_NAME.
   * Otherwise there's a race between the caller and load(). */
  fn_copy = palloc_get_page(0);
<<<<<<< HEAD
  if (fn_copy == NULL)
    return TID_ERROR;
  strlcpy(fn_copy, file_name, PGSIZE);

  /* Create a new thread to execute FILE_NAME. */
  tid = thread_create(file_name, PRI_DEFAULT, initd, fn_copy);
  if (tid == TID_ERROR)
    palloc_free_page(fn_copy);
=======
  if (fn_copy == NULL) return TID_ERROR;
  strlcpy(fn_copy, file_name, PGSIZE);

  /* 파싱 없이 전체 명령행을 그대로 스레드 이름으로 사용
   * (실제 파싱은 process_exec에서 처리)
   */
  char thread_name[16];  // 스레드 이름은 최대 16자
  strlcpy(thread_name, file_name, sizeof(thread_name));

  /* 스레드 이름이 너무 길면 첫 번째 단어만 사용 */
  char *space_pos = strchr(thread_name, ' ');
  if (space_pos != NULL) {
    *space_pos = '\0';  // 첫 번째 공백에서 문자열 종료
  }

  /* FILE_NAME을 실행할 새 스레드 생성 */
  tid = thread_create(thread_name, PRI_DEFAULT, initd, fn_copy);
  if (tid == TID_ERROR) {
    /* 스레드 생성 실패 */
    palloc_free_page(fn_copy);
  }

>>>>>>> 10446e34
  return tid;
}

/* A thread function that launches first user process. */
<<<<<<< HEAD
static void
initd(void* f_name) {
=======
static void initd(void *f_name) {
>>>>>>> 10446e34
#ifdef VM
  supplemental_page_table_init(&thread_current()->spt);
#endif

  process_init();

<<<<<<< HEAD
  if (process_exec(f_name) < 0)
    PANIC("Fail to launch initd\n");
=======
  if (process_exec(f_name) < 0) PANIC("Fail to launch initd\n");
>>>>>>> 10446e34
  NOT_REACHED();
}

/* Clones the current process as `name`. Returns the new process's thread id, or
 * TID_ERROR if the thread cannot be created. */
<<<<<<< HEAD
tid_t
process_fork(const char* name, struct intr_frame* if_ UNUSED) {
  /* Clone current thread to new thread.*/
  return thread_create(name,
                       PRI_DEFAULT, __do_fork, thread_current());
=======
tid_t process_fork(const char *name, struct intr_frame *if_ UNUSED) {
  /* Clone current thread to new thread.*/
  return thread_create(name, PRI_DEFAULT, __do_fork, thread_current());
>>>>>>> 10446e34
}

#ifndef VM
/* Duplicate the parent's address space by passing this function to the
 * pml4_for_each. This is only for the project 2. */
<<<<<<< HEAD
static bool
duplicate_pte(uint64_t* pte, void* va, void* aux) {
  struct thread* current = thread_current();
  struct thread* parent = (struct thread*)aux;
  void* parent_page;
  void* newpage;
=======
static bool duplicate_pte(uint64_t *pte, void *va, void *aux) {
  struct thread *current = thread_current();
  struct thread *parent = (struct thread *)aux;
  void *parent_page;
  void *newpage;
>>>>>>> 10446e34
  bool writable;

  /* 1. TODO: If the parent_page is kernel page, then return immediately. */

  /* 2. Resolve VA from the parent's page map level 4. */
  parent_page = pml4_get_page(parent->pml4, va);

  /* 3. TODO: Allocate new PAL_USER page for the child and set result to
   *    TODO: NEWPAGE. */

  /* 4. TODO: Duplicate parent's page to the new page and
   *    TODO: check whether parent's page is writable or not (set WRITABLE
   *    TODO: according to the result). */

  /* 5. Add new page to child's page table at address VA with WRITABLE
   *    permission. */
  if (!pml4_set_page(current->pml4, va, newpage, writable)) {
    /* 6. TODO: if fail to insert page, do error handling. */
  }
  return true;
}
#endif

/* A thread function that copies parent's execution context.
 * Hint) parent->tf does not hold the userland context of the process.
 *       That is, you are required to pass second argument of process_fork to
 *       this function. */
<<<<<<< HEAD
static void
__do_fork(void* aux) {
  struct intr_frame if_;
  struct thread* parent = (struct thread*)aux;
  struct thread* current = thread_current();
  /* TODO: somehow pass the parent_if. (i.e. process_fork()'s if_) */
  struct intr_frame* parent_if;
=======
static void __do_fork(void *aux) {
  struct intr_frame if_;
  struct thread *parent = (struct thread *)aux;
  struct thread *current = thread_current();
  /* TODO: somehow pass the parent_if. (i.e. process_fork()'s if_) */
  struct intr_frame *parent_if;
>>>>>>> 10446e34
  bool succ = true;

  /* 1. Read the cpu context to local stack. */
  memcpy(&if_, parent_if, sizeof(struct intr_frame));

  /* 2. Duplicate PT */
  current->pml4 = pml4_create();
<<<<<<< HEAD
  if (current->pml4 == NULL)
    goto error;
=======
  if (current->pml4 == NULL) goto error;
>>>>>>> 10446e34

  process_activate(current);
#ifdef VM
  supplemental_page_table_init(&current->spt);
<<<<<<< HEAD
  if (!supplemental_page_table_copy(&current->spt, &parent->spt))
    goto error;
#else
  if (!pml4_for_each(parent->pml4, duplicate_pte, parent))
    goto error;
=======
  if (!supplemental_page_table_copy(&current->spt, &parent->spt)) goto error;
#else
  if (!pml4_for_each(parent->pml4, duplicate_pte, parent)) goto error;
>>>>>>> 10446e34
#endif

  /* TODO: Your code goes here.
   * TODO: Hint) To duplicate the file object, use `file_duplicate`
   * TODO:       in include/filesys/file.h. Note that parent should not return
   * TODO:       from the fork() until this function successfully duplicates
   * TODO:       the resources of parent.*/

  process_init();

  /* Finally, switch to the newly created process. */
<<<<<<< HEAD
  if (succ)
    do_iret(&if_);
error:
  thread_exit();
=======
  if (succ) do_iret(&if_);
error:
  thread_exit();
}

void setup_arguments(struct intr_frame *if_, int argc, char **argv) {
  // 1) 스택 프레임 초기화
  char *stack_ptr = (char *)if_->rsp;

  // 2) 각 인자 문자열을 스택에 역순으로 복사
  char *argv_addresses[argc];
  for (int i = argc - 1; i >= 0; i--) {
    size_t arg_len = strlen(argv[i]) + 1;  // 널 문자('\0') 포함

    stack_ptr -= arg_len;  // 문자열 길이만큼 스택 포인터 감소
    memcpy(stack_ptr, argv[i], arg_len);
    argv_addresses[i] = stack_ptr;  // 주소 기록
  }

  // 3) 워드 정렬
  while ((uintptr_t)stack_ptr % 8 != 0) {
    stack_ptr--;
    *stack_ptr = 0;  // 패딩 바이트로 0 채우기
  }

  // 4) NULL 포인터 추가(배열의 끝 표시) : 표준 규약을 지키기 위해서
  stack_ptr -= sizeof(char *);  // 8바이트 감소
  *(char **)stack_ptr = NULL;   // NULL 포인터 저장

  // 5) argv 포인터들을 역순으로 저장
  for (int i = (argc - 1); i >= 0; i--) {
    stack_ptr -= sizeof(char *);  // 포인터 크기(8바이트)만큼 감소
    *(char **)stack_ptr =
        argv_addresses[i];  // 앞서 저장한 주소를 포인터로 저장
  }

  // 6) argv 주소 저장
  char **argv_ptr = (char **)stack_ptr;  // 현재 argv 배열의 시작 주소 저장
  stack_ptr -= sizeof(char **);          // 포인터 크기(8바이트)만큼 감소
  *(char ***)stack_ptr = argv_ptr;       // argv 배열의 주소를 스택에 저장

  // 7) argc 저장 (4바이트 정렬을 위해 8바이트 공간 사용)
  stack_ptr -= sizeof(uint64_t);  // 8바이트 감소로 정렬 유지
  *(int *)stack_ptr = argc;       // argc 값을 스택에 저장

  // 8) 가짜 반환 주소 저장
  stack_ptr -= sizeof(void *);  // 포인터 크기(8바이트)만큼 감소
  *(void **)stack_ptr = 0;      // 가짜 반환 주소(0)를 스택에 저장

  // 9) 최종 rsp(스택 포인터) 업데이트
  if_->rsp = (uint64_t)stack_ptr;

  // 10) 레지스터 설정 : 인자 전달
  if_->R.rdi = argc;                // 첫 번째 인자 : argc
  if_->R.rsi = (uint64_t)argv_ptr;  // 두 번째 인자 : argv
>>>>>>> 10446e34
}

/* Switch the current execution context to the f_name.
 * Returns -1 on fail. */
<<<<<<< HEAD
int process_exec(void* cmd_args) {
  char* command_line = (char*)cmd_args;
  char* save_ptr;
  char* argv[128]; // argument 포인터들을 저장할 배열
  int argc = 0; // 0부터 시작
  char* cmd = palloc_get_page(0);

  strlcpy(cmd, command_line, PGSIZE);
  char* token = strtok_r(cmd, " ", &save_ptr);
  while (token != NULL && argc < 127) {
    argv[argc] = token;
    argc++;
    token = strtok_r(NULL, " ", &save_ptr);
  }
  argv[argc] = NULL; // argv 배열은 반드시 NULL로 끝나야 한다.

  char* file_name = argv[0];
  bool success;

  /* We cannot use the intr_frame in the thread structure.
   * This is because when current thread rescheduled,
   * it stores the execution information to the member. */
  struct intr_frame _if;
  _if.ds = _if.es = _if.ss = SEL_UDSEG;
  _if.cs = SEL_UCSEG;
  _if.eflags = FLAG_IF | FLAG_MBS;

  /* We first kill the current context */
  process_cleanup();

  /* And then load the binary */
  success = load(argv, &_if);

  /* If load failed, quit. */
  palloc_free_page(cmd);
  if (!success)
    return -1;

  /* Start switched process. */
  do_iret(&_if);
  NOT_REACHED();
=======
int process_exec(void *f_name) {
  char *file_name = f_name;
  bool success;

  // ⭐️⭐️⭐️ 프로세스 교체 함수 ⭐️⭐️⭐️

  /* We cannot use the intr_frame in the thread structure.
   * This is because when current thread rescheduled,
   * it stores the execution information to the member. */
  // 👇👇👇 사용자 모드 실행을 위한 인터럽트 프레임 설정
  struct intr_frame _if;
  _if.ds = _if.es = _if.ss = SEL_UDSEG;  // 사용자 데이터 세그먼트
  _if.cs = SEL_UCSEG;  // 사용자 코드 세그먼트 : 사용자 모드로 설정
  _if.eflags = FLAG_IF | FLAG_MBS;
  // 👆👆👆

  // 👇👇👇 기존 프로세스 자원(메모리, 페이지 테이블) 정리
  process_cleanup();

  // 🏁🏁🏁 Project 2 : argument passing 🏁🏁🏁
  // 2.1) 파일 이름 복사(원본 보호)
  char *file_name_cpy = palloc_get_page(0);
  if (file_name_cpy == NULL) {
    palloc_free_page(file_name);
    return -1;
  }
  strlcpy(file_name_cpy, file_name, PGSIZE);

  // 2.1) 변수 설정
  char *token, *save_ptr;
  char *argv[128];  // 인자 길이 제한 : 128 바이트
  int argc = 0;

  // 2.2) 토큰화 & argv 배열에 저장
  token = strtok_r(file_name_cpy, " ", &save_ptr);  // 2번째 인자는 구분자
  char *actual_file_name = token;

  while (token != NULL) {
    argv[argc] = token;                      // argv 배열에 토큰 저장
    argc++;                                  // 인자 개수 증가
    token = strtok_r(NULL, " ", &save_ptr);  // 다음 토큰 검색
  }

  // 👇👇👇 ELF 파일 파싱 & 메모리 로드 : 파일 이름 복사 및 프로그램 이름
  // 추출(새 프로그램 로드)
  success = load(actual_file_name, &_if);
  // 👆👆👆
  /* 로드에 성공하지 못했으면, 메모리 할당 해제하고 함수 종료 */
  if (!success) {
    palloc_free_page(file_name);
    palloc_free_page(file_name_cpy);
    return -1;
  }

  // 2.4) 인자 전달 (스택은 load 함수에서 이미 설정됨)
  setup_arguments(&_if, argc, argv);

  /* 메모리 해제 : file_name 메모리 해제 */
  palloc_free_page(file_name);
  palloc_free_page(file_name_cpy);

  // 👇👇👇 사용자 모드로 전환(새 프로그램으로 영구 전환)
  do_iret(&_if);  // 점프(즉, 돌아올 수 없음)
  // 👆👆👆
  NOT_REACHED();  // 절대 여기에 도달하지 않음
>>>>>>> 10446e34
}

/* Waits for thread TID to die and returns its exit status.  If
 * it was terminated by the kernel (i.e. killed due to an
 * exception), returns -1.  If TID is invalid or if it was not a
 * child of the calling process, or if process_wait() has already
 * been successfully called for the given TID, returns -1
 * immediately, without waiting.
 *
 * This function will be implemented in problem 2-2.  For now, it
 * does nothing. */
<<<<<<< HEAD
int
process_wait(tid_t child_tid UNUSED) {
   struct thread *child = NULL;

    // 1. child_tid로 thread 찾기
    struct list_elem *e;
    for (e = list_begin(&all_list); e != list_end(&all_list); e = list_next(e)) {
        struct thread *t = list_entry(e, struct thread, all_elem);
        if (t->tid == child_tid) {
            child = t;
            break;
        }
    }

    // 2. child가 없으면 -1 반환
    if (child == NULL) {
        return -1;
    }

    // 3. child가 죽을 때까지 기다리기
    while (child->status != THREAD_DYING) {
        thread_yield();  // CPU 양보하면서 기다리기
    }

    // 4. exit_status 반환
    return child->exit_status;
  /* XXX: Hint) The pintos exit if process_wait (initd), we recommend you
   * XXX:       to add infinite loop here before
   * XXX:       implementing the process_wait. */
=======
int process_wait(tid_t child_tid UNUSED) {
  /* XXX: Hint) The pintos exit if process_wait (initd), we recommend you
   * XXX:       to add infinite loop here before
   * XXX:       implementing the process_wait. */

  // TODO: Implement proper process_wait functionality
  // For now, use thread_yield() in a loop to avoid blocking the scheduler
  for (int i = 0; i < 10000; i++) {
    thread_yield();
  }
>>>>>>> 10446e34
  return -1;
}

/* Exit the process. This function is called by thread_exit (). */
<<<<<<< HEAD
void
process_exit(void) {
  struct thread* curr = thread_current();
=======
void process_exit(void) {
  struct thread *curr = thread_current();
>>>>>>> 10446e34
  /* TODO: Your code goes here.
   * TODO: Implement process termination message (see
   * TODO: project2/process_termination.html).
   * TODO: We recommend you to implement process resource cleanup here. */
<<<<<<< HEAD
  char prog_name[16];
  char *space_pos = strchr(curr->name, ' ');

  if (space_pos != NULL) {
    // 공백이 있으면 첫 번째 단어만 복사
    int len = space_pos - curr->name;
    strlcpy(prog_name, curr->name, len + 1);
  } else {
    // 공백이 없으면 전체 복사
    strlcpy(prog_name, curr->name, sizeof(prog_name));
  }

  printf("%s: exit(%d)\n", prog_name, curr->exit_status);

=======
#ifdef USERPROG
  printf("%s: exit(%d)\n", curr->name, curr->exit_status);
#endif
>>>>>>> 10446e34
  process_cleanup();
}

/* Free the current process's resources. */
<<<<<<< HEAD
static void
process_cleanup(void) {
  struct thread* curr = thread_current();
=======
static void process_cleanup(void) {
  struct thread *curr = thread_current();
>>>>>>> 10446e34

#ifdef VM
  supplemental_page_table_kill(&curr->spt);
#endif

<<<<<<< HEAD
  uint64_t* pml4;
=======
  uint64_t *pml4;
>>>>>>> 10446e34
  /* Destroy the current process's page directory and switch back
   * to the kernel-only page directory. */
  pml4 = curr->pml4;
  if (pml4 != NULL) {
    /* Correct ordering here is crucial.  We must set
     * cur->pagedir to NULL before switching page directories,
     * so that a timer interrupt can't switch back to the
     * process page directory.  We must activate the base page
     * directory before destroying the process's page
     * directory, or our active page directory will be one
     * that's been freed (and cleared). */
    curr->pml4 = NULL;
    pml4_activate(NULL);
    pml4_destroy(pml4);
  }
}

/* Sets up the CPU for running user code in the nest thread.
 * This function is called on every context switch. */
<<<<<<< HEAD
void
process_activate(struct thread* next) {
=======
void process_activate(struct thread *next) {
>>>>>>> 10446e34
  /* Activate thread's page tables. */
  pml4_activate(next->pml4);

  /* Set thread's kernel stack for use in processing interrupts. */
  tss_update(next);
}

/* We load ELF binaries.  The following definitions are taken
 * from the ELF specification, [ELF1], more-or-less verbatim.  */

/* ELF types.  See [ELF1] 1-2. */
#define EI_NIDENT 16

#define PT_NULL 0           /* Ignore. */
#define PT_LOAD 1           /* Loadable segment. */
#define PT_DYNAMIC 2        /* Dynamic linking info. */
#define PT_INTERP 3         /* Name of dynamic loader. */
#define PT_NOTE 4           /* Auxiliary info. */
#define PT_SHLIB 5          /* Reserved. */
#define PT_PHDR 6           /* Program header table. */
#define PT_STACK 0x6474e551 /* Stack segment. */

#define PF_X 1 /* Executable. */
#define PF_W 2 /* Writable. */
#define PF_R 4 /* Readable. */

/* Executable header.  See [ELF1] 1-4 to 1-8.
 * This appears at the very beginning of an ELF binary. */
struct ELF64_hdr {
  unsigned char e_ident[EI_NIDENT];
  uint16_t e_type;
  uint16_t e_machine;
  uint32_t e_version;
  uint64_t e_entry;
  uint64_t e_phoff;
  uint64_t e_shoff;
  uint32_t e_flags;
  uint16_t e_ehsize;
  uint16_t e_phentsize;
  uint16_t e_phnum;
  uint16_t e_shentsize;
  uint16_t e_shnum;
  uint16_t e_shstrndx;
};

struct ELF64_PHDR {
  uint32_t p_type;
  uint32_t p_flags;
  uint64_t p_offset;
  uint64_t p_vaddr;
  uint64_t p_paddr;
  uint64_t p_filesz;
  uint64_t p_memsz;
  uint64_t p_align;
};

/* Abbreviations */
#define ELF ELF64_hdr
#define Phdr ELF64_PHDR

<<<<<<< HEAD
static bool setup_stack(struct intr_frame* if_);
static bool validate_segment(const struct Phdr*, struct file*);
static bool load_segment(struct file* file, off_t ofs, uint8_t* upage,
=======
static bool setup_stack(struct intr_frame *if_);
static bool validate_segment(const struct Phdr *, struct file *);
static bool load_segment(struct file *file, off_t ofs, uint8_t *upage,
>>>>>>> 10446e34
                         uint32_t read_bytes, uint32_t zero_bytes,
                         bool writable);

/* Loads an ELF executable from FILE_NAME into the current thread.
 * Stores the executable's entry point into *RIP
 * and its initial stack pointer into *RSP.
 * Returns true if successful, false otherwise. */
<<<<<<< HEAD
static bool load(char* argv[], struct intr_frame* if_) {
  struct thread* t = thread_current();
  struct ELF ehdr;
  struct file* file = NULL;
  off_t file_ofs;
  bool success = false;
  char* file_name = argv[0];

  /* Allocate and activate page directory. */
  t->pml4 = pml4_create();
  if (t->pml4 == NULL)
    goto done;
=======
static bool load(const char *file_name, struct intr_frame *if_) {
  struct thread *t = thread_current();
  struct ELF ehdr;
  struct file *file = NULL;
  off_t file_ofs;
  bool success = false;
  int i;

  /* Allocate and activate page directory. */
  t->pml4 = pml4_create();
  if (t->pml4 == NULL) goto done;
>>>>>>> 10446e34
  process_activate(thread_current());

  /* Open executable file. */
  file = filesys_open(file_name);
  if (file == NULL) {
    printf("load: %s: open failed\n", file_name);
    goto done;
  }

  /* Read and verify executable header. */
<<<<<<< HEAD
  if (file_read(file, &ehdr, sizeof ehdr) != sizeof ehdr
      || memcmp(ehdr.e_ident, "\177ELF\2\1\1", 7)
      || ehdr.e_type != 2
      || ehdr.e_machine != 0x3E // amd64
      || ehdr.e_version != 1
      || ehdr.e_phentsize != sizeof(struct Phdr)
      || ehdr.e_phnum > 1024) {
=======
  if (file_read(file, &ehdr, sizeof ehdr) != sizeof ehdr ||
      memcmp(ehdr.e_ident, "\177ELF\2\1\1", 7) || ehdr.e_type != 2 ||
      ehdr.e_machine != 0x3E  // amd64
      || ehdr.e_version != 1 || ehdr.e_phentsize != sizeof(struct Phdr) ||
      ehdr.e_phnum > 1024) {
>>>>>>> 10446e34
    printf("load: %s: error loading executable\n", file_name);
    goto done;
  }

  /* Read program headers. */
  file_ofs = ehdr.e_phoff;
<<<<<<< HEAD
  for (int i = 0; i < ehdr.e_phnum; i++) {
    struct Phdr phdr;

    if (file_ofs < 0 || file_ofs > file_length(file))
      goto done;
    file_seek(file, file_ofs);

    if (file_read(file, &phdr, sizeof phdr) != sizeof phdr)
      goto done;
=======
  for (i = 0; i < ehdr.e_phnum; i++) {
    struct Phdr phdr;

    if (file_ofs < 0 || file_ofs > file_length(file)) goto done;
    file_seek(file, file_ofs);

    if (file_read(file, &phdr, sizeof phdr) != sizeof phdr) goto done;
>>>>>>> 10446e34
    file_ofs += sizeof phdr;
    switch (phdr.p_type) {
      case PT_NULL:
      case PT_NOTE:
      case PT_PHDR:
      case PT_STACK:
      default:
        /* Ignore this segment. */
        break;
      case PT_DYNAMIC:
      case PT_INTERP:
      case PT_SHLIB:
        goto done;
      case PT_LOAD:
        if (validate_segment(&phdr, file)) {
          bool writable = (phdr.p_flags & PF_W) != 0;
          uint64_t file_page = phdr.p_offset & ~PGMASK;
          uint64_t mem_page = phdr.p_vaddr & ~PGMASK;
          uint64_t page_offset = phdr.p_vaddr & PGMASK;
          uint32_t read_bytes, zero_bytes;
          if (phdr.p_filesz > 0) {
            /* Normal segment.
             * Read initial part from disk and zero the rest. */
            read_bytes = page_offset + phdr.p_filesz;
<<<<<<< HEAD
            zero_bytes = (ROUND_UP(page_offset + phdr.p_memsz, PGSIZE)
                          - read_bytes);
=======
            zero_bytes =
                (ROUND_UP(page_offset + phdr.p_memsz, PGSIZE) - read_bytes);
>>>>>>> 10446e34
          } else {
            /* Entirely zero.
             * Don't read anything from disk. */
            read_bytes = 0;
            zero_bytes = ROUND_UP(page_offset + phdr.p_memsz, PGSIZE);
          }
<<<<<<< HEAD
          if (!load_segment(file, file_page, (void*)mem_page,
                            read_bytes, zero_bytes, writable))
=======
          if (!load_segment(file, file_page, (void *)mem_page, read_bytes,
                            zero_bytes, writable))
>>>>>>> 10446e34
            goto done;
        } else
          goto done;
        break;
    }
  }

  /* Set up stack. */
<<<<<<< HEAD
  if (!setup_stack(if_))
    goto done;
=======
  if (!setup_stack(if_)) goto done;
>>>>>>> 10446e34

  /* Start address. */
  if_->rip = ehdr.e_entry;

<<<<<<< HEAD
  char* arg_address[128];
  char* stack_ptr = (char*)if_->rsp;

  int argc = 0;
  while (argv[argc] != NULL) {
    argc++;
  }

  for (int i = argc - 1; i >= 0; i--) {
    int len = (int)strnlen(argv[i], PGSIZE) + 1;
    stack_ptr -= len;
    memcpy(stack_ptr, argv[i], len);
    arg_address[i] = stack_ptr;
  }

  // word alignment (8바이트 정렬)
  uintptr_t stack_addr = (uintptr_t)stack_ptr;
  stack_addr &= ~(8 - 1);
  stack_ptr = (char*)stack_addr;

  // argv 포인터 배열 만들기.
  stack_ptr -= sizeof(char*); // 8바이트 감소.
  *(char**)stack_ptr = NULL; // 8바이트 감소한 주소의 위치에 NULL 포인터 저장

  // argv[argc-1]부터 argv[0]까지
  for (int i = argc - 1; i >= 0; i--) {
    stack_ptr -= sizeof(char*);
    *(char**)stack_ptr = arg_address[i];
  }
  void *argv_base = (void *)stack_ptr;  // 포인터 배열의 시작 주소

  // 가짜 주소
  stack_ptr -= sizeof(char*); // 8바이트 감소.
  *(char**)stack_ptr = NULL; // 8바이트 감소한 주소의 위치에 NULL 포인터 저장

  // Align stack pointer to 16 bytes for the System V ABI.
  int padding = (uintptr_t)stack_ptr % 16;
  if (padding != 0) {
    stack_ptr -= padding;
    memset(stack_ptr, 0, padding);
  }

  if_->R.rdi = argc;
  if_->R.rsi = (uintptr_t)argv_base;
  if_->rsp = (uintptr_t)stack_ptr;

=======
  /* TODO: Your code goes here.
   * TODO: Implement argument passing (see project2/argument_passing.html). */
>>>>>>> 10446e34

  success = true;

done:
  /* We arrive here whether the load is successful or not. */
  file_close(file);
  return success;
}

/* Checks whether PHDR describes a valid, loadable segment in
 * FILE and returns true if so, false otherwise. */
<<<<<<< HEAD
static bool
validate_segment(const struct Phdr* phdr, struct file* file) {
  /* p_offset and p_vaddr must have the same page offset. */
  if ((phdr->p_offset & PGMASK) != (phdr->p_vaddr & PGMASK))
    return false;

  /* p_offset must point within FILE. */
  if (phdr->p_offset > (uint64_t)file_length(file))
    return false;

  /* p_memsz must be at least as big as p_filesz. */
  if (phdr->p_memsz < phdr->p_filesz)
    return false;

  /* The segment must not be empty. */
  if (phdr->p_memsz == 0)
    return false;

  /* The virtual memory region must both start and end within the
     user address space range. */
  if (!is_user_vaddr((void *) phdr->p_vaddr))
    return false;
  if (!is_user_vaddr((void *) (phdr->p_vaddr + phdr->p_memsz)))
    return false;

  /* The region cannot "wrap around" across the kernel virtual
     address space. */
  if (phdr->p_vaddr + phdr->p_memsz < phdr->p_vaddr)
    return false;
=======
static bool validate_segment(const struct Phdr *phdr, struct file *file) {
  /* p_offset and p_vaddr must have the same page offset. */
  if ((phdr->p_offset & PGMASK) != (phdr->p_vaddr & PGMASK)) return false;

  /* p_offset must point within FILE. */
  if (phdr->p_offset > (uint64_t)file_length(file)) return false;

  /* p_memsz must be at least as big as p_filesz. */
  if (phdr->p_memsz < phdr->p_filesz) return false;

  /* The segment must not be empty. */
  if (phdr->p_memsz == 0) return false;

  /* The virtual memory region must both start and end within the
     user address space range. */
  if (!is_user_vaddr((void *)phdr->p_vaddr)) return false;
  if (!is_user_vaddr((void *)(phdr->p_vaddr + phdr->p_memsz))) return false;

  /* The region cannot "wrap around" across the kernel virtual
     address space. */
  if (phdr->p_vaddr + phdr->p_memsz < phdr->p_vaddr) return false;
>>>>>>> 10446e34

  /* Disallow mapping page 0.
     Not only is it a bad idea to map page 0, but if we allowed
     it then user code that passed a null pointer to system calls
     could quite likely panic the kernel by way of null pointer
     assertions in memcpy(), etc. */
<<<<<<< HEAD
  if (phdr->p_vaddr < PGSIZE)
    return false;
=======
  if (phdr->p_vaddr < PGSIZE) return false;
>>>>>>> 10446e34

  /* It's okay. */
  return true;
}

#ifndef VM
/* Codes of this block will be ONLY USED DURING project 2.
 * If you want to implement the function for whole project 2, implement it
 * outside of #ifndef macro. */

/* load() helpers. */
<<<<<<< HEAD
static bool install_page(void* upage, void* kpage, bool writable);
=======
static bool install_page(void *upage, void *kpage, bool writable);
>>>>>>> 10446e34

/* Loads a segment starting at offset OFS in FILE at address
 * UPAGE.  In total, READ_BYTES + ZERO_BYTES bytes of virtual
 * memory are initialized, as follows:
 *
 * - READ_BYTES bytes at UPAGE must be read from FILE
 * starting at offset OFS.
 *
 * - ZERO_BYTES bytes at UPAGE + READ_BYTES must be zeroed.
 *
 * The pages initialized by this function must be writable by the
 * user process if WRITABLE is true, read-only otherwise.
 *
 * Return true if successful, false if a memory allocation error
 * or disk read error occurs. */
<<<<<<< HEAD
static bool
load_segment(struct file* file, off_t ofs, uint8_t* upage,
             uint32_t read_bytes, uint32_t zero_bytes, bool writable) {
  ASSERT((read_bytes + zero_bytes) % PGSIZE == 0);
  ASSERT(pg_ofs (upage) == 0);
=======
static bool load_segment(struct file *file, off_t ofs, uint8_t *upage,
                         uint32_t read_bytes, uint32_t zero_bytes,
                         bool writable) {
  ASSERT((read_bytes + zero_bytes) % PGSIZE == 0);
  ASSERT(pg_ofs(upage) == 0);
>>>>>>> 10446e34
  ASSERT(ofs % PGSIZE == 0);

  file_seek(file, ofs);
  while (read_bytes > 0 || zero_bytes > 0) {
    /* Do calculate how to fill this page.
     * We will read PAGE_READ_BYTES bytes from FILE
     * and zero the final PAGE_ZERO_BYTES bytes. */
    size_t page_read_bytes = read_bytes < PGSIZE ? read_bytes : PGSIZE;
    size_t page_zero_bytes = PGSIZE - page_read_bytes;

    /* Get a page of memory. */
<<<<<<< HEAD
    uint8_t* kpage = palloc_get_page(PAL_USER);
    if (kpage == NULL)
      return false;
=======
    uint8_t *kpage = palloc_get_page(PAL_USER);
    if (kpage == NULL) return false;
>>>>>>> 10446e34

    /* Load this page. */
    if (file_read(file, kpage, page_read_bytes) != (int)page_read_bytes) {
      palloc_free_page(kpage);
      return false;
    }
    memset(kpage + page_read_bytes, 0, page_zero_bytes);

    /* Add the page to the process's address space. */
    if (!install_page(upage, kpage, writable)) {
      printf("fail\n");
      palloc_free_page(kpage);
      return false;
    }

    /* Advance. */
    read_bytes -= page_read_bytes;
    zero_bytes -= page_zero_bytes;
    upage += PGSIZE;
  }
  return true;
}

/* Create a minimal stack by mapping a zeroed page at the USER_STACK */
<<<<<<< HEAD
static bool
setup_stack(struct intr_frame* if_) {
  uint8_t* kpage;
=======
static bool setup_stack(struct intr_frame *if_) {
  uint8_t *kpage;
>>>>>>> 10446e34
  bool success = false;

  kpage = palloc_get_page(PAL_USER | PAL_ZERO);
  if (kpage != NULL) {
<<<<<<< HEAD
    success = install_page(((uint8_t*)USER_STACK) - PGSIZE, kpage, true);
=======
    success = install_page(((uint8_t *)USER_STACK) - PGSIZE, kpage, true);
>>>>>>> 10446e34
    if (success)
      if_->rsp = USER_STACK;
    else
      palloc_free_page(kpage);
  }
  return success;
}

/* Adds a mapping from user virtual address UPAGE to kernel
 * virtual address KPAGE to the page table.
 * If WRITABLE is true, the user process may modify the page;
 * otherwise, it is read-only.
 * UPAGE must not already be mapped.
 * KPAGE should probably be a page obtained from the user pool
 * with palloc_get_page().
 * Returns true on success, false if UPAGE is already mapped or
 * if memory allocation fails. */
<<<<<<< HEAD
static bool
install_page(void* upage, void* kpage, bool writable) {
  struct thread* t = thread_current();

  /* Verify that there's not already a page at that virtual
   * address, then map our page there. */
  return (pml4_get_page(t->pml4, upage) == NULL
          && pml4_set_page(t->pml4, upage, kpage, writable));
=======
static bool install_page(void *upage, void *kpage, bool writable) {
  struct thread *t = thread_current();

  /* Verify that there's not already a page at that virtual
   * address, then map our page there. */
  return (pml4_get_page(t->pml4, upage) == NULL &&
          pml4_set_page(t->pml4, upage, kpage, writable));
>>>>>>> 10446e34
}
#else
/* From here, codes will be used after project 3.
 * If you want to implement the function for only project 2, implement it on the
 * upper block. */

<<<<<<< HEAD
static bool
lazy_load_segment(struct page* page, void* aux) {
=======
static bool lazy_load_segment(struct page *page, void *aux) {
>>>>>>> 10446e34
  /* TODO: Load the segment from the file */
  /* TODO: This called when the first page fault occurs on address VA. */
  /* TODO: VA is available when calling this function. */
}

/* Loads a segment starting at offset OFS in FILE at address
 * UPAGE.  In total, READ_BYTES + ZERO_BYTES bytes of virtual
 * memory are initialized, as follows:
 *
 * - READ_BYTES bytes at UPAGE must be read from FILE
 * starting at offset OFS.
 *
 * - ZERO_BYTES bytes at UPAGE + READ_BYTES must be zeroed.
 *
 * The pages initialized by this function must be writable by the
 * user process if WRITABLE is true, read-only otherwise.
 *
 * Return true if successful, false if a memory allocation error
 * or disk read error occurs. */
<<<<<<< HEAD
static bool
load_segment(struct file* file, off_t ofs, uint8_t* upage,
             uint32_t read_bytes, uint32_t zero_bytes, bool writable) {
=======
static bool load_segment(struct file *file, off_t ofs, uint8_t *upage,
                         uint32_t read_bytes, uint32_t zero_bytes,
                         bool writable) {
>>>>>>> 10446e34
  ASSERT((read_bytes + zero_bytes) % PGSIZE == 0);
  ASSERT(pg_ofs(upage) == 0);
  ASSERT(ofs % PGSIZE == 0);

  while (read_bytes > 0 || zero_bytes > 0) {
    /* Do calculate how to fill this page.
     * We will read PAGE_READ_BYTES bytes from FILE
     * and zero the final PAGE_ZERO_BYTES bytes. */
    size_t page_read_bytes = read_bytes < PGSIZE ? read_bytes : PGSIZE;
    size_t page_zero_bytes = PGSIZE - page_read_bytes;

    /* TODO: Set up aux to pass information to the lazy_load_segment. */
<<<<<<< HEAD
    void* aux = NULL;
    if (!vm_alloc_page_with_initializer(VM_ANON, upage,
                                        writable, lazy_load_segment, aux))
=======
    void *aux = NULL;
    if (!vm_alloc_page_with_initializer(VM_ANON, upage, writable,
                                        lazy_load_segment, aux))
>>>>>>> 10446e34
      return false;

    /* Advance. */
    read_bytes -= page_read_bytes;
    zero_bytes -= page_zero_bytes;
    upage += PGSIZE;
  }
  return true;
}

/* Create a PAGE of stack at the USER_STACK. Return true on success. */
<<<<<<< HEAD
static bool
setup_stack(struct intr_frame* if_) {
  bool success = false;
  void* stack_bottom = (void*)(((uint8_t*)USER_STACK) - PGSIZE);
=======
static bool setup_stack(struct intr_frame *if_) {
  bool success = false;
  void *stack_bottom = (void *)(((uint8_t *)USER_STACK) - PGSIZE);
>>>>>>> 10446e34

  /* TODO: Map the stack on stack_bottom and claim the page immediately.
   * TODO: If success, set the rsp accordingly.
   * TODO: You should mark the page is stack. */
  /* TODO: Your code goes here */

  return success;
}
#endif /* VM */<|MERGE_RESOLUTION|>--- conflicted
+++ resolved
@@ -18,29 +18,13 @@
 #include "threads/palloc.h"
 #include "threads/thread.h"
 #include "threads/vaddr.h"
-<<<<<<< HEAD
-#include "intrinsic.h"
-#include "threads/thread.h"
-=======
 #include "userprog/gdt.h"
 #include "userprog/tss.h"
->>>>>>> 10446e34
 #ifdef VM
 #include "vm/vm.h"
 #endif
 
 static void process_cleanup(void);
-<<<<<<< HEAD
-static bool load(char* argv[], struct intr_frame* if_);
-static void initd(void* f_name);
-static void __do_fork(void*);
-
-/* General process initializer for initd and other process. */
-static void
-process_init(void) {
-  struct thread* current = thread_current();
-}
-=======
 static bool load(const char *file_name, struct intr_frame *if_);
 static void initd(void *f_name);
 static void __do_fork(void *);
@@ -49,36 +33,19 @@
 
 /* General process initializer for initd and other process. */
 static void process_init(void) { struct thread *current = thread_current(); }
->>>>>>> 10446e34
 
 /* Starts the first userland program, called "initd", loaded from FILE_NAME.
  * The new thread may be scheduled (and may even exit)
  * before process_create_initd() returns. Returns the initd's
  * thread id, or TID_ERROR if the thread cannot be created.
  * Notice that THIS SHOULD BE CALLED ONCE. */
-<<<<<<< HEAD
-tid_t
-process_create_initd(const char* file_name) {
-  char* fn_copy;
-=======
 tid_t process_create_initd(const char *file_name) {
   char *fn_copy;
->>>>>>> 10446e34
   tid_t tid;
 
   /* Make a copy of FILE_NAME.
    * Otherwise there's a race between the caller and load(). */
   fn_copy = palloc_get_page(0);
-<<<<<<< HEAD
-  if (fn_copy == NULL)
-    return TID_ERROR;
-  strlcpy(fn_copy, file_name, PGSIZE);
-
-  /* Create a new thread to execute FILE_NAME. */
-  tid = thread_create(file_name, PRI_DEFAULT, initd, fn_copy);
-  if (tid == TID_ERROR)
-    palloc_free_page(fn_copy);
-=======
   if (fn_copy == NULL) return TID_ERROR;
   strlcpy(fn_copy, file_name, PGSIZE);
 
@@ -101,64 +68,36 @@
     palloc_free_page(fn_copy);
   }
 
->>>>>>> 10446e34
   return tid;
 }
 
 /* A thread function that launches first user process. */
-<<<<<<< HEAD
-static void
-initd(void* f_name) {
-=======
 static void initd(void *f_name) {
->>>>>>> 10446e34
 #ifdef VM
   supplemental_page_table_init(&thread_current()->spt);
 #endif
 
   process_init();
 
-<<<<<<< HEAD
-  if (process_exec(f_name) < 0)
-    PANIC("Fail to launch initd\n");
-=======
   if (process_exec(f_name) < 0) PANIC("Fail to launch initd\n");
->>>>>>> 10446e34
   NOT_REACHED();
 }
 
 /* Clones the current process as `name`. Returns the new process's thread id, or
  * TID_ERROR if the thread cannot be created. */
-<<<<<<< HEAD
-tid_t
-process_fork(const char* name, struct intr_frame* if_ UNUSED) {
-  /* Clone current thread to new thread.*/
-  return thread_create(name,
-                       PRI_DEFAULT, __do_fork, thread_current());
-=======
 tid_t process_fork(const char *name, struct intr_frame *if_ UNUSED) {
   /* Clone current thread to new thread.*/
   return thread_create(name, PRI_DEFAULT, __do_fork, thread_current());
->>>>>>> 10446e34
 }
 
 #ifndef VM
 /* Duplicate the parent's address space by passing this function to the
  * pml4_for_each. This is only for the project 2. */
-<<<<<<< HEAD
-static bool
-duplicate_pte(uint64_t* pte, void* va, void* aux) {
-  struct thread* current = thread_current();
-  struct thread* parent = (struct thread*)aux;
-  void* parent_page;
-  void* newpage;
-=======
 static bool duplicate_pte(uint64_t *pte, void *va, void *aux) {
   struct thread *current = thread_current();
   struct thread *parent = (struct thread *)aux;
   void *parent_page;
   void *newpage;
->>>>>>> 10446e34
   bool writable;
 
   /* 1. TODO: If the parent_page is kernel page, then return immediately. */
@@ -186,22 +125,12 @@
  * Hint) parent->tf does not hold the userland context of the process.
  *       That is, you are required to pass second argument of process_fork to
  *       this function. */
-<<<<<<< HEAD
-static void
-__do_fork(void* aux) {
-  struct intr_frame if_;
-  struct thread* parent = (struct thread*)aux;
-  struct thread* current = thread_current();
-  /* TODO: somehow pass the parent_if. (i.e. process_fork()'s if_) */
-  struct intr_frame* parent_if;
-=======
 static void __do_fork(void *aux) {
   struct intr_frame if_;
   struct thread *parent = (struct thread *)aux;
   struct thread *current = thread_current();
   /* TODO: somehow pass the parent_if. (i.e. process_fork()'s if_) */
   struct intr_frame *parent_if;
->>>>>>> 10446e34
   bool succ = true;
 
   /* 1. Read the cpu context to local stack. */
@@ -209,27 +138,14 @@
 
   /* 2. Duplicate PT */
   current->pml4 = pml4_create();
-<<<<<<< HEAD
-  if (current->pml4 == NULL)
-    goto error;
-=======
   if (current->pml4 == NULL) goto error;
->>>>>>> 10446e34
 
   process_activate(current);
 #ifdef VM
   supplemental_page_table_init(&current->spt);
-<<<<<<< HEAD
-  if (!supplemental_page_table_copy(&current->spt, &parent->spt))
-    goto error;
-#else
-  if (!pml4_for_each(parent->pml4, duplicate_pte, parent))
-    goto error;
-=======
   if (!supplemental_page_table_copy(&current->spt, &parent->spt)) goto error;
 #else
   if (!pml4_for_each(parent->pml4, duplicate_pte, parent)) goto error;
->>>>>>> 10446e34
 #endif
 
   /* TODO: Your code goes here.
@@ -241,12 +157,6 @@
   process_init();
 
   /* Finally, switch to the newly created process. */
-<<<<<<< HEAD
-  if (succ)
-    do_iret(&if_);
-error:
-  thread_exit();
-=======
   if (succ) do_iret(&if_);
 error:
   thread_exit();
@@ -302,54 +212,10 @@
   // 10) 레지스터 설정 : 인자 전달
   if_->R.rdi = argc;                // 첫 번째 인자 : argc
   if_->R.rsi = (uint64_t)argv_ptr;  // 두 번째 인자 : argv
->>>>>>> 10446e34
 }
 
 /* Switch the current execution context to the f_name.
  * Returns -1 on fail. */
-<<<<<<< HEAD
-int process_exec(void* cmd_args) {
-  char* command_line = (char*)cmd_args;
-  char* save_ptr;
-  char* argv[128]; // argument 포인터들을 저장할 배열
-  int argc = 0; // 0부터 시작
-  char* cmd = palloc_get_page(0);
-
-  strlcpy(cmd, command_line, PGSIZE);
-  char* token = strtok_r(cmd, " ", &save_ptr);
-  while (token != NULL && argc < 127) {
-    argv[argc] = token;
-    argc++;
-    token = strtok_r(NULL, " ", &save_ptr);
-  }
-  argv[argc] = NULL; // argv 배열은 반드시 NULL로 끝나야 한다.
-
-  char* file_name = argv[0];
-  bool success;
-
-  /* We cannot use the intr_frame in the thread structure.
-   * This is because when current thread rescheduled,
-   * it stores the execution information to the member. */
-  struct intr_frame _if;
-  _if.ds = _if.es = _if.ss = SEL_UDSEG;
-  _if.cs = SEL_UCSEG;
-  _if.eflags = FLAG_IF | FLAG_MBS;
-
-  /* We first kill the current context */
-  process_cleanup();
-
-  /* And then load the binary */
-  success = load(argv, &_if);
-
-  /* If load failed, quit. */
-  palloc_free_page(cmd);
-  if (!success)
-    return -1;
-
-  /* Start switched process. */
-  do_iret(&_if);
-  NOT_REACHED();
-=======
 int process_exec(void *f_name) {
   char *file_name = f_name;
   bool success;
@@ -415,7 +281,6 @@
   do_iret(&_if);  // 점프(즉, 돌아올 수 없음)
   // 👆👆👆
   NOT_REACHED();  // 절대 여기에 도달하지 않음
->>>>>>> 10446e34
 }
 
 /* Waits for thread TID to die and returns its exit status.  If
@@ -427,37 +292,6 @@
  *
  * This function will be implemented in problem 2-2.  For now, it
  * does nothing. */
-<<<<<<< HEAD
-int
-process_wait(tid_t child_tid UNUSED) {
-   struct thread *child = NULL;
-
-    // 1. child_tid로 thread 찾기
-    struct list_elem *e;
-    for (e = list_begin(&all_list); e != list_end(&all_list); e = list_next(e)) {
-        struct thread *t = list_entry(e, struct thread, all_elem);
-        if (t->tid == child_tid) {
-            child = t;
-            break;
-        }
-    }
-
-    // 2. child가 없으면 -1 반환
-    if (child == NULL) {
-        return -1;
-    }
-
-    // 3. child가 죽을 때까지 기다리기
-    while (child->status != THREAD_DYING) {
-        thread_yield();  // CPU 양보하면서 기다리기
-    }
-
-    // 4. exit_status 반환
-    return child->exit_status;
-  /* XXX: Hint) The pintos exit if process_wait (initd), we recommend you
-   * XXX:       to add infinite loop here before
-   * XXX:       implementing the process_wait. */
-=======
 int process_wait(tid_t child_tid UNUSED) {
   /* XXX: Hint) The pintos exit if process_wait (initd), we recommend you
    * XXX:       to add infinite loop here before
@@ -468,65 +302,31 @@
   for (int i = 0; i < 10000; i++) {
     thread_yield();
   }
->>>>>>> 10446e34
   return -1;
 }
 
 /* Exit the process. This function is called by thread_exit (). */
-<<<<<<< HEAD
-void
-process_exit(void) {
-  struct thread* curr = thread_current();
-=======
 void process_exit(void) {
   struct thread *curr = thread_current();
->>>>>>> 10446e34
   /* TODO: Your code goes here.
    * TODO: Implement process termination message (see
    * TODO: project2/process_termination.html).
    * TODO: We recommend you to implement process resource cleanup here. */
-<<<<<<< HEAD
-  char prog_name[16];
-  char *space_pos = strchr(curr->name, ' ');
-
-  if (space_pos != NULL) {
-    // 공백이 있으면 첫 번째 단어만 복사
-    int len = space_pos - curr->name;
-    strlcpy(prog_name, curr->name, len + 1);
-  } else {
-    // 공백이 없으면 전체 복사
-    strlcpy(prog_name, curr->name, sizeof(prog_name));
-  }
-
-  printf("%s: exit(%d)\n", prog_name, curr->exit_status);
-
-=======
 #ifdef USERPROG
   printf("%s: exit(%d)\n", curr->name, curr->exit_status);
 #endif
->>>>>>> 10446e34
   process_cleanup();
 }
 
 /* Free the current process's resources. */
-<<<<<<< HEAD
-static void
-process_cleanup(void) {
-  struct thread* curr = thread_current();
-=======
 static void process_cleanup(void) {
   struct thread *curr = thread_current();
->>>>>>> 10446e34
 
 #ifdef VM
   supplemental_page_table_kill(&curr->spt);
 #endif
 
-<<<<<<< HEAD
-  uint64_t* pml4;
-=======
   uint64_t *pml4;
->>>>>>> 10446e34
   /* Destroy the current process's page directory and switch back
    * to the kernel-only page directory. */
   pml4 = curr->pml4;
@@ -546,12 +346,7 @@
 
 /* Sets up the CPU for running user code in the nest thread.
  * This function is called on every context switch. */
-<<<<<<< HEAD
-void
-process_activate(struct thread* next) {
-=======
 void process_activate(struct thread *next) {
->>>>>>> 10446e34
   /* Activate thread's page tables. */
   pml4_activate(next->pml4);
 
@@ -612,15 +407,9 @@
 #define ELF ELF64_hdr
 #define Phdr ELF64_PHDR
 
-<<<<<<< HEAD
-static bool setup_stack(struct intr_frame* if_);
-static bool validate_segment(const struct Phdr*, struct file*);
-static bool load_segment(struct file* file, off_t ofs, uint8_t* upage,
-=======
 static bool setup_stack(struct intr_frame *if_);
 static bool validate_segment(const struct Phdr *, struct file *);
 static bool load_segment(struct file *file, off_t ofs, uint8_t *upage,
->>>>>>> 10446e34
                          uint32_t read_bytes, uint32_t zero_bytes,
                          bool writable);
 
@@ -628,20 +417,6 @@
  * Stores the executable's entry point into *RIP
  * and its initial stack pointer into *RSP.
  * Returns true if successful, false otherwise. */
-<<<<<<< HEAD
-static bool load(char* argv[], struct intr_frame* if_) {
-  struct thread* t = thread_current();
-  struct ELF ehdr;
-  struct file* file = NULL;
-  off_t file_ofs;
-  bool success = false;
-  char* file_name = argv[0];
-
-  /* Allocate and activate page directory. */
-  t->pml4 = pml4_create();
-  if (t->pml4 == NULL)
-    goto done;
-=======
 static bool load(const char *file_name, struct intr_frame *if_) {
   struct thread *t = thread_current();
   struct ELF ehdr;
@@ -653,7 +428,6 @@
   /* Allocate and activate page directory. */
   t->pml4 = pml4_create();
   if (t->pml4 == NULL) goto done;
->>>>>>> 10446e34
   process_activate(thread_current());
 
   /* Open executable file. */
@@ -664,38 +438,17 @@
   }
 
   /* Read and verify executable header. */
-<<<<<<< HEAD
-  if (file_read(file, &ehdr, sizeof ehdr) != sizeof ehdr
-      || memcmp(ehdr.e_ident, "\177ELF\2\1\1", 7)
-      || ehdr.e_type != 2
-      || ehdr.e_machine != 0x3E // amd64
-      || ehdr.e_version != 1
-      || ehdr.e_phentsize != sizeof(struct Phdr)
-      || ehdr.e_phnum > 1024) {
-=======
   if (file_read(file, &ehdr, sizeof ehdr) != sizeof ehdr ||
       memcmp(ehdr.e_ident, "\177ELF\2\1\1", 7) || ehdr.e_type != 2 ||
       ehdr.e_machine != 0x3E  // amd64
       || ehdr.e_version != 1 || ehdr.e_phentsize != sizeof(struct Phdr) ||
       ehdr.e_phnum > 1024) {
->>>>>>> 10446e34
     printf("load: %s: error loading executable\n", file_name);
     goto done;
   }
 
   /* Read program headers. */
   file_ofs = ehdr.e_phoff;
-<<<<<<< HEAD
-  for (int i = 0; i < ehdr.e_phnum; i++) {
-    struct Phdr phdr;
-
-    if (file_ofs < 0 || file_ofs > file_length(file))
-      goto done;
-    file_seek(file, file_ofs);
-
-    if (file_read(file, &phdr, sizeof phdr) != sizeof phdr)
-      goto done;
-=======
   for (i = 0; i < ehdr.e_phnum; i++) {
     struct Phdr phdr;
 
@@ -703,7 +456,6 @@
     file_seek(file, file_ofs);
 
     if (file_read(file, &phdr, sizeof phdr) != sizeof phdr) goto done;
->>>>>>> 10446e34
     file_ofs += sizeof phdr;
     switch (phdr.p_type) {
       case PT_NULL:
@@ -728,26 +480,16 @@
             /* Normal segment.
              * Read initial part from disk and zero the rest. */
             read_bytes = page_offset + phdr.p_filesz;
-<<<<<<< HEAD
-            zero_bytes = (ROUND_UP(page_offset + phdr.p_memsz, PGSIZE)
-                          - read_bytes);
-=======
             zero_bytes =
                 (ROUND_UP(page_offset + phdr.p_memsz, PGSIZE) - read_bytes);
->>>>>>> 10446e34
           } else {
             /* Entirely zero.
              * Don't read anything from disk. */
             read_bytes = 0;
             zero_bytes = ROUND_UP(page_offset + phdr.p_memsz, PGSIZE);
           }
-<<<<<<< HEAD
-          if (!load_segment(file, file_page, (void*)mem_page,
-                            read_bytes, zero_bytes, writable))
-=======
           if (!load_segment(file, file_page, (void *)mem_page, read_bytes,
                             zero_bytes, writable))
->>>>>>> 10446e34
             goto done;
         } else
           goto done;
@@ -756,67 +498,13 @@
   }
 
   /* Set up stack. */
-<<<<<<< HEAD
-  if (!setup_stack(if_))
-    goto done;
-=======
   if (!setup_stack(if_)) goto done;
->>>>>>> 10446e34
 
   /* Start address. */
   if_->rip = ehdr.e_entry;
 
-<<<<<<< HEAD
-  char* arg_address[128];
-  char* stack_ptr = (char*)if_->rsp;
-
-  int argc = 0;
-  while (argv[argc] != NULL) {
-    argc++;
-  }
-
-  for (int i = argc - 1; i >= 0; i--) {
-    int len = (int)strnlen(argv[i], PGSIZE) + 1;
-    stack_ptr -= len;
-    memcpy(stack_ptr, argv[i], len);
-    arg_address[i] = stack_ptr;
-  }
-
-  // word alignment (8바이트 정렬)
-  uintptr_t stack_addr = (uintptr_t)stack_ptr;
-  stack_addr &= ~(8 - 1);
-  stack_ptr = (char*)stack_addr;
-
-  // argv 포인터 배열 만들기.
-  stack_ptr -= sizeof(char*); // 8바이트 감소.
-  *(char**)stack_ptr = NULL; // 8바이트 감소한 주소의 위치에 NULL 포인터 저장
-
-  // argv[argc-1]부터 argv[0]까지
-  for (int i = argc - 1; i >= 0; i--) {
-    stack_ptr -= sizeof(char*);
-    *(char**)stack_ptr = arg_address[i];
-  }
-  void *argv_base = (void *)stack_ptr;  // 포인터 배열의 시작 주소
-
-  // 가짜 주소
-  stack_ptr -= sizeof(char*); // 8바이트 감소.
-  *(char**)stack_ptr = NULL; // 8바이트 감소한 주소의 위치에 NULL 포인터 저장
-
-  // Align stack pointer to 16 bytes for the System V ABI.
-  int padding = (uintptr_t)stack_ptr % 16;
-  if (padding != 0) {
-    stack_ptr -= padding;
-    memset(stack_ptr, 0, padding);
-  }
-
-  if_->R.rdi = argc;
-  if_->R.rsi = (uintptr_t)argv_base;
-  if_->rsp = (uintptr_t)stack_ptr;
-
-=======
   /* TODO: Your code goes here.
    * TODO: Implement argument passing (see project2/argument_passing.html). */
->>>>>>> 10446e34
 
   success = true;
 
@@ -828,37 +516,6 @@
 
 /* Checks whether PHDR describes a valid, loadable segment in
  * FILE and returns true if so, false otherwise. */
-<<<<<<< HEAD
-static bool
-validate_segment(const struct Phdr* phdr, struct file* file) {
-  /* p_offset and p_vaddr must have the same page offset. */
-  if ((phdr->p_offset & PGMASK) != (phdr->p_vaddr & PGMASK))
-    return false;
-
-  /* p_offset must point within FILE. */
-  if (phdr->p_offset > (uint64_t)file_length(file))
-    return false;
-
-  /* p_memsz must be at least as big as p_filesz. */
-  if (phdr->p_memsz < phdr->p_filesz)
-    return false;
-
-  /* The segment must not be empty. */
-  if (phdr->p_memsz == 0)
-    return false;
-
-  /* The virtual memory region must both start and end within the
-     user address space range. */
-  if (!is_user_vaddr((void *) phdr->p_vaddr))
-    return false;
-  if (!is_user_vaddr((void *) (phdr->p_vaddr + phdr->p_memsz)))
-    return false;
-
-  /* The region cannot "wrap around" across the kernel virtual
-     address space. */
-  if (phdr->p_vaddr + phdr->p_memsz < phdr->p_vaddr)
-    return false;
-=======
 static bool validate_segment(const struct Phdr *phdr, struct file *file) {
   /* p_offset and p_vaddr must have the same page offset. */
   if ((phdr->p_offset & PGMASK) != (phdr->p_vaddr & PGMASK)) return false;
@@ -880,19 +537,13 @@
   /* The region cannot "wrap around" across the kernel virtual
      address space. */
   if (phdr->p_vaddr + phdr->p_memsz < phdr->p_vaddr) return false;
->>>>>>> 10446e34
 
   /* Disallow mapping page 0.
      Not only is it a bad idea to map page 0, but if we allowed
      it then user code that passed a null pointer to system calls
      could quite likely panic the kernel by way of null pointer
      assertions in memcpy(), etc. */
-<<<<<<< HEAD
-  if (phdr->p_vaddr < PGSIZE)
-    return false;
-=======
   if (phdr->p_vaddr < PGSIZE) return false;
->>>>>>> 10446e34
 
   /* It's okay. */
   return true;
@@ -904,11 +555,7 @@
  * outside of #ifndef macro. */
 
 /* load() helpers. */
-<<<<<<< HEAD
-static bool install_page(void* upage, void* kpage, bool writable);
-=======
 static bool install_page(void *upage, void *kpage, bool writable);
->>>>>>> 10446e34
 
 /* Loads a segment starting at offset OFS in FILE at address
  * UPAGE.  In total, READ_BYTES + ZERO_BYTES bytes of virtual
@@ -924,19 +571,11 @@
  *
  * Return true if successful, false if a memory allocation error
  * or disk read error occurs. */
-<<<<<<< HEAD
-static bool
-load_segment(struct file* file, off_t ofs, uint8_t* upage,
-             uint32_t read_bytes, uint32_t zero_bytes, bool writable) {
-  ASSERT((read_bytes + zero_bytes) % PGSIZE == 0);
-  ASSERT(pg_ofs (upage) == 0);
-=======
 static bool load_segment(struct file *file, off_t ofs, uint8_t *upage,
                          uint32_t read_bytes, uint32_t zero_bytes,
                          bool writable) {
   ASSERT((read_bytes + zero_bytes) % PGSIZE == 0);
   ASSERT(pg_ofs(upage) == 0);
->>>>>>> 10446e34
   ASSERT(ofs % PGSIZE == 0);
 
   file_seek(file, ofs);
@@ -948,14 +587,8 @@
     size_t page_zero_bytes = PGSIZE - page_read_bytes;
 
     /* Get a page of memory. */
-<<<<<<< HEAD
-    uint8_t* kpage = palloc_get_page(PAL_USER);
-    if (kpage == NULL)
-      return false;
-=======
     uint8_t *kpage = palloc_get_page(PAL_USER);
     if (kpage == NULL) return false;
->>>>>>> 10446e34
 
     /* Load this page. */
     if (file_read(file, kpage, page_read_bytes) != (int)page_read_bytes) {
@@ -980,23 +613,13 @@
 }
 
 /* Create a minimal stack by mapping a zeroed page at the USER_STACK */
-<<<<<<< HEAD
-static bool
-setup_stack(struct intr_frame* if_) {
-  uint8_t* kpage;
-=======
 static bool setup_stack(struct intr_frame *if_) {
   uint8_t *kpage;
->>>>>>> 10446e34
   bool success = false;
 
   kpage = palloc_get_page(PAL_USER | PAL_ZERO);
   if (kpage != NULL) {
-<<<<<<< HEAD
-    success = install_page(((uint8_t*)USER_STACK) - PGSIZE, kpage, true);
-=======
     success = install_page(((uint8_t *)USER_STACK) - PGSIZE, kpage, true);
->>>>>>> 10446e34
     if (success)
       if_->rsp = USER_STACK;
     else
@@ -1014,16 +637,6 @@
  * with palloc_get_page().
  * Returns true on success, false if UPAGE is already mapped or
  * if memory allocation fails. */
-<<<<<<< HEAD
-static bool
-install_page(void* upage, void* kpage, bool writable) {
-  struct thread* t = thread_current();
-
-  /* Verify that there's not already a page at that virtual
-   * address, then map our page there. */
-  return (pml4_get_page(t->pml4, upage) == NULL
-          && pml4_set_page(t->pml4, upage, kpage, writable));
-=======
 static bool install_page(void *upage, void *kpage, bool writable) {
   struct thread *t = thread_current();
 
@@ -1031,19 +644,13 @@
    * address, then map our page there. */
   return (pml4_get_page(t->pml4, upage) == NULL &&
           pml4_set_page(t->pml4, upage, kpage, writable));
->>>>>>> 10446e34
 }
 #else
 /* From here, codes will be used after project 3.
  * If you want to implement the function for only project 2, implement it on the
  * upper block. */
 
-<<<<<<< HEAD
-static bool
-lazy_load_segment(struct page* page, void* aux) {
-=======
 static bool lazy_load_segment(struct page *page, void *aux) {
->>>>>>> 10446e34
   /* TODO: Load the segment from the file */
   /* TODO: This called when the first page fault occurs on address VA. */
   /* TODO: VA is available when calling this function. */
@@ -1063,15 +670,9 @@
  *
  * Return true if successful, false if a memory allocation error
  * or disk read error occurs. */
-<<<<<<< HEAD
-static bool
-load_segment(struct file* file, off_t ofs, uint8_t* upage,
-             uint32_t read_bytes, uint32_t zero_bytes, bool writable) {
-=======
 static bool load_segment(struct file *file, off_t ofs, uint8_t *upage,
                          uint32_t read_bytes, uint32_t zero_bytes,
                          bool writable) {
->>>>>>> 10446e34
   ASSERT((read_bytes + zero_bytes) % PGSIZE == 0);
   ASSERT(pg_ofs(upage) == 0);
   ASSERT(ofs % PGSIZE == 0);
@@ -1084,15 +685,9 @@
     size_t page_zero_bytes = PGSIZE - page_read_bytes;
 
     /* TODO: Set up aux to pass information to the lazy_load_segment. */
-<<<<<<< HEAD
-    void* aux = NULL;
-    if (!vm_alloc_page_with_initializer(VM_ANON, upage,
-                                        writable, lazy_load_segment, aux))
-=======
     void *aux = NULL;
     if (!vm_alloc_page_with_initializer(VM_ANON, upage, writable,
                                         lazy_load_segment, aux))
->>>>>>> 10446e34
       return false;
 
     /* Advance. */
@@ -1104,16 +699,9 @@
 }
 
 /* Create a PAGE of stack at the USER_STACK. Return true on success. */
-<<<<<<< HEAD
-static bool
-setup_stack(struct intr_frame* if_) {
-  bool success = false;
-  void* stack_bottom = (void*)(((uint8_t*)USER_STACK) - PGSIZE);
-=======
 static bool setup_stack(struct intr_frame *if_) {
   bool success = false;
   void *stack_bottom = (void *)(((uint8_t *)USER_STACK) - PGSIZE);
->>>>>>> 10446e34
 
   /* TODO: Map the stack on stack_bottom and claim the page immediately.
    * TODO: If success, set the rsp accordingly.
