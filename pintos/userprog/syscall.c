#include "userprog/syscall.h"

#include <stdio.h>
#include <syscall-nr.h>

<<<<<<< HEAD
=======
#include "filesys/off_t.h"
#include "intrinsic.h"
#include "threads/flags.h"
>>>>>>> 10446e34
#include "threads/init.h"
#include "threads/interrupt.h"
#include "threads/loader.h"
#include "threads/thread.h"
#include "userprog/gdt.h"

void syscall_entry(void);
<<<<<<< HEAD
void syscall_handler(struct intr_frame*);
=======
void syscall_handler(struct intr_frame *);
int write(int fd, const void *buffer, unsigned size);
>>>>>>> 10446e34

/* System call.
 *
 * Previously system call services was handled by the interrupt handler
 * (e.g. int 0x80 in linux). However, in x86-64, the manufacturer supplies
 * efficient path for requesting the system call, the `syscall` instruction.
 *
 * The syscall instruction works by reading the values from the the Model
 * Specific Register (MSR). For the details, see the manual. */

#define MSR_STAR 0xc0000081         /* Segment selector msr */
#define MSR_LSTAR 0xc0000082        /* Long mode SYSCALL target */
#define MSR_SYSCALL_MASK 0xc0000084 /* Mask for the eflags */

void syscall_init(void) {
<<<<<<< HEAD
  write_msr(MSR_STAR, ((uint64_t)SEL_UCSEG - 0x10) << 48 |
                      ((uint64_t)SEL_KCSEG) << 32);
=======
  write_msr(MSR_STAR, ((uint64_t)SEL_UCSEG - 0x10) << 48 | ((uint64_t)SEL_KCSEG)
                                                               << 32);
>>>>>>> 10446e34
  write_msr(MSR_LSTAR, (uint64_t)syscall_entry);

  /* The interrupt service rountine should not serve any interrupts
   * until the syscall_entry swaps the userland stack to the kernel
   * mode stack. Therefore, we masked the FLAG_FL. */
  write_msr(MSR_SYSCALL_MASK,
            FLAG_IF | FLAG_TF | FLAG_DF | FLAG_IOPL | FLAG_AC | FLAG_NT);
}

void halt(void);
void exit(int);
/* The main system call interface */
<<<<<<< HEAD
void syscall_handler(struct intr_frame* f UNUSED) {
  uint64_t syscall_num = f->R.rax; // 주석 해제!

  switch (syscall_num) {
    case SYS_EXIT:
      exit((int)f->R.rdi);
      break;
    case SYS_WRITE: {
      int fd = (int)f->R.rdi; // 첫 번째 인자
      const void* buffer = (void*)f->R.rsi; // 두 번째 인자
      unsigned size = (unsigned)f->R.rdx; // 세 번째 인자

      // 일단 printf만
      if (fd == 1) {
        putbuf(buffer, size);
        f->R.rax = size;
      }

      break;
    }
    case SYS_HALT:
      halt();
      break;
    default:
      printf("Unknown system call: %llu\n", syscall_num);
=======
void syscall_handler(struct intr_frame *f UNUSED) {
  /* 시스템 콜 번호에 따라 적절한 핸들러 호출 */
  int syscall_number =
      f->R.rax;  // rax 레지스터에 시스템콜 번호가 저장되어 있음

  switch (syscall_number) {
    case SYS_HALT:
      power_off();
      break;
    case SYS_EXIT:
      int status = (int)f->R.rdi;
      struct thread *curr = thread_current();
#ifdef USERPROG
      curr->exit_status = status;
#endif
      thread_exit();
      break;
    case SYS_WRITE:
      f->R.rax =
          write((int)f->R.rdi, (const void *)f->R.rsi, (unsigned)f->R.rdx);
      break;
    default:
      printf("system call 오류 : 알 수 없는 시스템콜 번호 %d\n",
             syscall_number);
>>>>>>> 10446e34
      thread_exit();
  }
}

<<<<<<< HEAD
void halt() {
  power_off(); // 시스템 종료
}

void exit(const int status) {
  struct thread* curr = thread_current();
  curr->exit_status = status;

  // TODO: 나중에 파일 descriptor 정리 등 추가

  thread_exit();
=======
int write(int fd, const void *buffer, unsigned size) {
  /* fd가 1이면 콘솔에 출력 : putbuf() 함수를 1번만 호출해서 전체 버퍼를 출력 */
  if (fd == 1) {
    if ((size == 0) || (buffer == NULL)) return 0;  // 잘못된 경우 0 반환

    putbuf(buffer, size);
    return size;  // 출력한 바이트 수 반환
  }

  /* ⭐️⭐️⭐️ 파일 쓰기 : 파일 크기 확장 불가 ⭐️⭐️⭐️ */
  // struct file *file =
  //     process_get_file(fd); /* 파일 디스크립터로부터 파일 구조체 얻기 */
  // if (file == NULL || buffer == NULL || size == 0) return 0;

  // // 파일 끝까지 최대한 많이 쓰기
  // off_t length = file_length(file);  // 파일 전체 크기
  // off_t file_pos = file_tell(file);  // 현재 파일 포인터 위치
  // unsigned max_write_size = 0;       // 실제로 쓸 수 있는 최대 바이트 수

  // // 파일 끝까지 쓸 수 있는 바이트 수 계산
  // if (file_pos < length) {
  //   // 파일 포인터가 파일 끝보다 앞에 있는 경우 : 남는 공간만큼 사용 가능
  //   max_write_size = length - file_pos;

  //   if (size < max_write_size)
  //     // 남는 공간보다 요청 크기가 더 작으면 : 요청 크기만큼만 사용
  //     max_write_size = size;
  // } else {
  //   max_write_size = 0;
  // }

  // // 실제 쓰기 및 반환 : max_write_size만큼만 사용
  // unsigned bytes_written = file_write(file, buffer, max_write_size);
  // return bytes_written;
>>>>>>> 10446e34
}<|MERGE_RESOLUTION|>--- conflicted
+++ resolved
@@ -3,12 +3,9 @@
 #include <stdio.h>
 #include <syscall-nr.h>
 
-<<<<<<< HEAD
-=======
 #include "filesys/off_t.h"
 #include "intrinsic.h"
 #include "threads/flags.h"
->>>>>>> 10446e34
 #include "threads/init.h"
 #include "threads/interrupt.h"
 #include "threads/loader.h"
@@ -16,12 +13,8 @@
 #include "userprog/gdt.h"
 
 void syscall_entry(void);
-<<<<<<< HEAD
-void syscall_handler(struct intr_frame*);
-=======
 void syscall_handler(struct intr_frame *);
 int write(int fd, const void *buffer, unsigned size);
->>>>>>> 10446e34
 
 /* System call.
  *
@@ -37,13 +30,8 @@
 #define MSR_SYSCALL_MASK 0xc0000084 /* Mask for the eflags */
 
 void syscall_init(void) {
-<<<<<<< HEAD
-  write_msr(MSR_STAR, ((uint64_t)SEL_UCSEG - 0x10) << 48 |
-                      ((uint64_t)SEL_KCSEG) << 32);
-=======
   write_msr(MSR_STAR, ((uint64_t)SEL_UCSEG - 0x10) << 48 | ((uint64_t)SEL_KCSEG)
                                                                << 32);
->>>>>>> 10446e34
   write_msr(MSR_LSTAR, (uint64_t)syscall_entry);
 
   /* The interrupt service rountine should not serve any interrupts
@@ -53,36 +41,7 @@
             FLAG_IF | FLAG_TF | FLAG_DF | FLAG_IOPL | FLAG_AC | FLAG_NT);
 }
 
-void halt(void);
-void exit(int);
 /* The main system call interface */
-<<<<<<< HEAD
-void syscall_handler(struct intr_frame* f UNUSED) {
-  uint64_t syscall_num = f->R.rax; // 주석 해제!
-
-  switch (syscall_num) {
-    case SYS_EXIT:
-      exit((int)f->R.rdi);
-      break;
-    case SYS_WRITE: {
-      int fd = (int)f->R.rdi; // 첫 번째 인자
-      const void* buffer = (void*)f->R.rsi; // 두 번째 인자
-      unsigned size = (unsigned)f->R.rdx; // 세 번째 인자
-
-      // 일단 printf만
-      if (fd == 1) {
-        putbuf(buffer, size);
-        f->R.rax = size;
-      }
-
-      break;
-    }
-    case SYS_HALT:
-      halt();
-      break;
-    default:
-      printf("Unknown system call: %llu\n", syscall_num);
-=======
 void syscall_handler(struct intr_frame *f UNUSED) {
   /* 시스템 콜 번호에 따라 적절한 핸들러 호출 */
   int syscall_number =
@@ -107,24 +66,10 @@
     default:
       printf("system call 오류 : 알 수 없는 시스템콜 번호 %d\n",
              syscall_number);
->>>>>>> 10446e34
       thread_exit();
   }
 }
 
-<<<<<<< HEAD
-void halt() {
-  power_off(); // 시스템 종료
-}
-
-void exit(const int status) {
-  struct thread* curr = thread_current();
-  curr->exit_status = status;
-
-  // TODO: 나중에 파일 descriptor 정리 등 추가
-
-  thread_exit();
-=======
 int write(int fd, const void *buffer, unsigned size) {
   /* fd가 1이면 콘솔에 출력 : putbuf() 함수를 1번만 호출해서 전체 버퍼를 출력 */
   if (fd == 1) {
@@ -159,5 +104,4 @@
   // // 실제 쓰기 및 반환 : max_write_size만큼만 사용
   // unsigned bytes_written = file_write(file, buffer, max_write_size);
   // return bytes_written;
->>>>>>> 10446e34
 }