#include "userprog/syscall.h"

#include <stdio.h>
#include <syscall-nr.h>

#include "devices/input.h"
#include "filesys/directory.h"
#include "filesys/file.h"
#include "filesys/filesys.h"
#include "filesys/off_t.h"
#include "intrinsic.h"
#include "threads/flags.h"
#include "threads/init.h"
#include "threads/interrupt.h"
#include "threads/loader.h"
#include "threads/palloc.h"
#include "threads/thread.h"
#include "threads/vaddr.h"
#include "userprog/gdt.h"
#include "userprog/process.h"

#define FDT_SIZE 128
typedef int pid_t;

void syscall_entry(void);
void syscall_handler(struct intr_frame*);
bool copy_in(void* dst, const void* usrc, size_t size);
/* System call function declarations */
void exit(int status);
bool create(const char* file, unsigned initial_size);
bool remove(const char* file);
int open(const char* file);
int filesize(int fd);
int read(int fd, void* buffer, unsigned size);
int write(int fd, const void* buffer, unsigned size);
void seek(int fd, unsigned position);
unsigned tell(int fd);
void close(int fd);
pid_t fork(const char* thread_name);

#define MSR_STAR 0xc0000081         /* Segment selector msr */
#define MSR_LSTAR 0xc0000082        /* Long mode SYSCALL target */
#define MSR_SYSCALL_MASK 0xc0000084 /* Mask for the eflags */

void syscall_init(void) {
  write_msr(MSR_STAR, ((uint64_t)SEL_UCSEG - 0x10) << 48 | ((uint64_t)SEL_KCSEG)
                                                               << 32);
  write_msr(MSR_LSTAR, (uint64_t)syscall_entry);
  write_msr(MSR_SYSCALL_MASK,
            FLAG_IF | FLAG_TF | FLAG_DF | FLAG_IOPL | FLAG_AC | FLAG_NT);
}

/* The main system call interface */
void syscall_handler(struct intr_frame* f UNUSED) {
  int syscall_number = (int)f->R.rax;

  switch (syscall_number) {
    case SYS_HALT: {
      power_off();
      break;
    }
    case SYS_EXIT: {
      int status = (int)f->R.rdi;
      exit(status);
      break;
    }
    case SYS_WRITE: {
      f->R.rax =
          write((int)f->R.rdi, (const void*)f->R.rsi, (unsigned)f->R.rdx);
      break;
    }
    case SYS_READ: {
      f->R.rax = read((int)f->R.rdi, (void*)f->R.rsi, (unsigned)f->R.rdx);
      break;
    }
    case SYS_SEEK: {
      int fd = (int)f->R.rdi;
      unsigned position = (unsigned)f->R.rsi;
      seek(fd, position);
      break;
    }
    case SYS_CREATE: {
      f->R.rax = create((const char*)f->R.rdi, (unsigned)f->R.rsi);
      break;
    }
    case SYS_REMOVE: {
      f->R.rax = remove((const char*)f->R.rdi);
      break;
    }
    case SYS_FILESIZE: {
      f->R.rax = filesize((int)f->R.rdi);
      break;
    }
    case SYS_TELL: {
      int fd = (int)f->R.rdi;
      f->R.rax = tell(fd);
      break;
    }
    case SYS_EXEC: {
      exec((const char*)f->R.rdi);
      break;
    }

    case SYS_OPEN: {
      f->R.rax = open((const char*)f->R.rdi);
      break;
    }
    case SYS_CLOSE: {
      close((int)f->R.rdi);
      break;
    }
    case SYS_FORK: {
      f->R.rax = fork((const char*)f->R.rdi);
      break;
    }
    default: {
      printf("system call 오류 : 알 수 없는 시스템콜 번호 %d\n",
             syscall_number);
      thread_exit();
    }
  }
}

void exit(int status) {
  struct thread* curr = thread_current();
#ifdef USERPROG
  curr->exit_status = status;
  printf("%s: exit(%d)\n", curr->name, curr->exit_status);
#endif
  thread_exit();
}

bool create(const char* file, unsigned initial_size) {
  if (file == NULL) {
    exit(-1);
  }

  char fname[NAME_MAX + 1];
  size_t fname_len = 0;

  for (;;) {
    const char* u = file + fname_len;

    if (!is_user_vaddr(u)) {
      exit(-1);
    }

    uint8_t* k = pml4_get_page(thread_current()->pml4, u);
    if (k == NULL) {
      exit(-1);
    }

    uint8_t b = *k;
    if (b == '\0') break;

    if (fname_len >= NAME_MAX) {
      return false;
    }

    fname[fname_len++] = (char)b;
  }

  fname[fname_len] = '\0';

  if (fname_len == 0) {
    return false;
  }

  bool ok = filesys_create(fname, initial_size);
  return ok;
}

bool remove(const char* file) {
  if (file == NULL) {
    exit(-1);
  }

  char fname[NAME_MAX + 1];
  size_t fname_len = 0;

  for (;;) {
    const char* u = file + fname_len;

    if (!is_user_vaddr(u)) {
      exit(-1);
    }

    uint8_t* k = pml4_get_page(thread_current()->pml4, u);
    if (k == NULL) {
      exit(-1);
    }

    uint8_t b = *k;
    if (b == '\0') break;

    if (fname_len >= NAME_MAX) {
      return false;
    }

    fname[fname_len++] = (char)b;
  }

  fname[fname_len] = '\0';

  if (fname_len == 0) {
    return false;
  }

  bool ok = filesys_remove(fname);
  return ok;
}

void seek(int fd, unsigned position) {
  if (!fd || fd < 2 || fd >= FDT_SIZE) return;

  struct thread* curr = thread_current();
  struct file* file = curr->fdt[fd];

  if (file == NULL) return;

  file_seek(file, position);
}

unsigned tell(int fd) {
  if (!fd || fd < 2 || fd >= FDT_SIZE) return -1;

  struct thread* curr = thread_current();
  struct file* file = curr->fdt[fd];

  if (file == NULL) return -1;

  return file_tell(file);
}

int write(int fd, const void* buffer, unsigned size) {
  if ((size == 0) || (buffer == NULL)) return 0;

  void* kbuff = palloc_get_page(PAL_ZERO);

  if (kbuff == NULL) {
    exit(-1);
  }

  if (!copy_in(kbuff, buffer, size)) {
    palloc_free_page(kbuff);
    exit(-1);
  }

  int bytes_written = 0;
  // fd가 1이면 콘솔에 출력
  if (fd == 1) {
    putbuf(kbuff, size);
    bytes_written = size;
  } else {
    // 버퍼가 NULL이거나 size가 0이면 0 반환
    // if ((size == 0) || (buffer == NULL)) return 0;

    // 잘못된 fd인 경우 리턴
    if (!fd || fd < 2 || fd >= FDT_SIZE) return -1;

    // fdt에서 fd에 해당하는 파일 구조체 얻기
    struct thread* curr = thread_current();
    struct file* file = curr->fdt[fd];

    if (file == NULL) return -1;

    // 실제 쓰기 및 반환
    bytes_written = file_write(file, kbuff, size);
  }
  palloc_free_page(kbuff);
  return bytes_written;
}

/* 유저 포인터 `usrc`로부터 size 바이트를 커널 버퍼 `dst`로 복사한다.
   성공하면 true, 실패하면 false를 반환한다. */
bool copy_in(void* dst, const void* usrc, size_t size) {
  for (size_t i = 0; i < size; i++) {
    const void* user_addr = (const char*)usrc + i;

    if (!is_user_vaddr(user_addr)) {
      return false;
    }

    void* kva = pml4_get_page(thread_current()->pml4, user_addr);
    if (kva == NULL) {
      return false;
    }

    ((char*)dst)[i] = *(char*)kva;
  }
  return true;
}

int read(int fd, void* buffer, unsigned size) {
  int bytes_read = 0;

  if (fd == 0) {
    // stdin에서 읽기 전에 버퍼 유효성 검사
    for (unsigned i = 0; i < size; i++) {
      if (!is_user_vaddr((uint8_t*)buffer + i)) {
        exit(-1);
      }
      if (!pml4_get_page(thread_current()->pml4, (uint8_t*)buffer + i)) {
        exit(-1);
      }
    }

    // stdin에서 읽기
    for (unsigned i = 0; i < size; i++) {
      *((uint8_t*)buffer + i) = (uint8_t)input_getc();
    }
    bytes_read = size;
  } else {
    // 잘못된 fd인 경우 리턴
    if (!fd || fd < 2 || fd >= FDT_SIZE) return -1;

    // 버퍼가 유효한 사용자 주소인지 확인
    for (unsigned i = 0; i < size; i++) {
      if (!is_user_vaddr((uint8_t*)buffer + i)) {
        exit(-1);
      }
      if (!pml4_get_page(thread_current()->pml4, (uint8_t*)buffer + i)) {
        exit(-1);
      }
    }

    // fdt에서 fd에 해당하는 파일 구조체 얻기
    struct thread* curr = thread_current();
    struct file* file = curr->fdt[fd];

    if (file == NULL) return -1;

    // file_read() 함수 호출
    bytes_read = file_read(file, buffer, size);
  }

  return bytes_read;
}

int open(const char* file) {
  struct thread* curr = thread_current();

  if (!file) {
    exit(-1);
  }
  if (!is_user_vaddr(file)) {
    exit(-1);
  }

  // 사용자 문자열을 커널 공간으로 복사
  char kernel_file[256];
  int i = 0;
  while (i < 255) {
    if (!is_user_vaddr((void*)(file + i))) {
      exit(-1);
    }
    if (!pml4_get_page(curr->pml4, (void*)(file + i))) {
      exit(-1);
    }

    kernel_file[i] = file[i];

    if (file[i] == '\0') {
      break;
    }
    i++;
  }

  // 파일 열기
  struct file* f = filesys_open(kernel_file);
  if (!f) {
    return -1;
  }

  // 파일 디스크립터 할당
  int fd = 2;
  while (fd < FDT_SIZE) {
    if (curr->fdt[fd] == NULL) {
      curr->fdt[fd] = f;
      return fd;
    }
    fd++;
  }

  file_close(f);
  return -1;
}

int filesize(int fd) {
  if (!fd || fd < 2 || fd >= FDT_SIZE) return -1;

  struct thread* curr = thread_current();
  struct file* file = curr->fdt[fd];

  if (file == NULL) return -1;

  return file_length(file);
}

void close(int fd) {
  // fd 유효성 검사 - stdin(0), stdout(1)은 닫으면 안됨
  if (fd < 2 || fd >= FDT_SIZE) {
    return;
  }

  // 파일 구조체 가져오기
  struct thread* curr = thread_current();
  struct file* file = curr->fdt[fd];

  if (file == NULL) {
    return;
  }

  // 실제 파일 닫기
  file_close(file);

  // fdt에서 제거
  curr->fdt[fd] = NULL;
}

<<<<<<< HEAD
pid_t fork(const char* thread_name) {
  // 1. 주소 유효성 검사
  if (thread_name == NULL || !is_user_vaddr(thread_name) ||
      !pml4_get_page(thread_current()->pml4, thread_name)) {
    exit(-1);
  }

  // 2. 전체 문자열 유효성 검사
  int len = 0;
  int MAX_LEN = 16;  // 최대 길이 제한(16자)
  while (len < MAX_LEN) {
    if (!is_user_vaddr(thread_name + len) ||
        !pml4_get_page(thread_current()->pml4, thread_name + len)) {
      exit(-1);
    }
    if (thread_name[len] == '\0') break;
    len++;
  }

  // 3. 부모의 인터럽트 프레임 주소
  struct intr_frame* parent_if = &thread_current()->tf;

  // 4. 자식 프로세스 생성
  pid_t child_pid = process_fork(thread_name, parent_if);

  return child_pid;
=======
// 반환값이 의미없긴 한데 introduction에 맞춰서 int로 설정
int exec(const char* cmd_line) {
  struct thread* curr = thread_current();

  if (!cmd_line) {
    exit(-1);
  }
  if (!is_user_vaddr(cmd_line)) {
    exit(-1);
  }

  char kernel_file[256];
  int i = 0;
  while (i < 255) {
    if (!is_user_vaddr((void*)(cmd_line + i))) {
      exit(-1);
    }
    if (!pml4_get_page(curr->pml4, (void*)(cmd_line + i))) {
      exit(-1);
    }

    kernel_file[i] = cmd_line[i];

    if (cmd_line[i] == '\0') {
      break;
    }
    i++;
  }

  process_exec(kernel_file);
>>>>>>> a4f956d6
}<|MERGE_RESOLUTION|>--- conflicted
+++ resolved
@@ -418,7 +418,38 @@
   curr->fdt[fd] = NULL;
 }
 
-<<<<<<< HEAD
+// 반환값이 의미없긴 한데 introduction에 맞춰서 int로 설정
+int exec(const char* cmd_line) {
+  struct thread* curr = thread_current();
+
+  if (!cmd_line) {
+    exit(-1);
+  }
+  if (!is_user_vaddr(cmd_line)) {
+    exit(-1);
+  }
+
+  char kernel_file[256];
+  int i = 0;
+  while (i < 255) {
+    if (!is_user_vaddr((void*)(cmd_line + i))) {
+      exit(-1);
+    }
+    if (!pml4_get_page(curr->pml4, (void*)(cmd_line + i))) {
+      exit(-1);
+    }
+
+    kernel_file[i] = cmd_line[i];
+
+    if (cmd_line[i] == '\0') {
+      break;
+    }
+    i++;
+  }
+
+  process_exec(kernel_file);
+}
+
 pid_t fork(const char* thread_name) {
   // 1. 주소 유효성 검사
   if (thread_name == NULL || !is_user_vaddr(thread_name) ||
@@ -445,36 +476,4 @@
   pid_t child_pid = process_fork(thread_name, parent_if);
 
   return child_pid;
-=======
-// 반환값이 의미없긴 한데 introduction에 맞춰서 int로 설정
-int exec(const char* cmd_line) {
-  struct thread* curr = thread_current();
-
-  if (!cmd_line) {
-    exit(-1);
-  }
-  if (!is_user_vaddr(cmd_line)) {
-    exit(-1);
-  }
-
-  char kernel_file[256];
-  int i = 0;
-  while (i < 255) {
-    if (!is_user_vaddr((void*)(cmd_line + i))) {
-      exit(-1);
-    }
-    if (!pml4_get_page(curr->pml4, (void*)(cmd_line + i))) {
-      exit(-1);
-    }
-
-    kernel_file[i] = cmd_line[i];
-
-    if (cmd_line[i] == '\0') {
-      break;
-    }
-    i++;
-  }
-
-  process_exec(kernel_file);
->>>>>>> a4f956d6
 }