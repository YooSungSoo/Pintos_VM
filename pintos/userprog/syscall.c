#include "userprog/syscall.h"

#include <stdio.h>
#include <syscall-nr.h>

#include "devices/input.h"
#include "filesys/directory.h"
#include "filesys/file.h"
#include "filesys/filesys.h"
#include "filesys/off_t.h"
#include "intrinsic.h"
#include "threads/flags.h"
#include "threads/init.h"
#include "threads/interrupt.h"
#include "threads/loader.h"
#include "threads/thread.h"
#include "threads/vaddr.h"
#include "userprog/gdt.h"

#define FDT_SIZE 128

void syscall_entry(void);
void syscall_handler(struct intr_frame*);

/* System call function declarations */
void exit(int status);
bool create(const char* file, unsigned initial_size);
bool remove(const char* file);
int open(const char* file);
int filesize(int fd);
int read(int fd, void* buffer, unsigned size);
int write(int fd, const void* buffer, unsigned size);
void seek(int fd, unsigned position);
unsigned tell(int fd);

#define MSR_STAR 0xc0000081         /* Segment selector msr */
#define MSR_LSTAR 0xc0000082        /* Long mode SYSCALL target */
#define MSR_SYSCALL_MASK 0xc0000084 /* Mask for the eflags */

void syscall_init(void) {
  write_msr(MSR_STAR, ((uint64_t)SEL_UCSEG - 0x10) << 48 | ((uint64_t)SEL_KCSEG)
                      << 32);
  write_msr(MSR_LSTAR, (uint64_t)syscall_entry);
  write_msr(MSR_SYSCALL_MASK,
            FLAG_IF | FLAG_TF | FLAG_DF | FLAG_IOPL | FLAG_AC | FLAG_NT);
}

/* The main system call interface */
void syscall_handler(struct intr_frame* f UNUSED) {
<<<<<<< HEAD
  /* 시스템 콜 번호에 따라 적절한 핸들러 호출 */
  int syscall_number =
      (int)f->R.rax; // rax 레지스터에 시스템콜 번호가 저장되어 있음
=======
  int syscall_number = (int)f->R.rax;
>>>>>>> 25dce0c5

  switch (syscall_number) {
    case SYS_HALT: {
      power_off();
      break;
    }
    case SYS_EXIT: {
      int status = (int)f->R.rdi;
      exit(status);
      break;
    }
    case SYS_WRITE: {
      f->R.rax =
          write((int)f->R.rdi, (const void*)f->R.rsi, (unsigned)f->R.rdx);
      break;
    }
    case SYS_READ: {
      f->R.rax = read((int)f->R.rdi, (void*)f->R.rsi, (unsigned)f->R.rdx);
      break;
    }
    case SYS_SEEK: {
      int fd = (int)f->R.rdi;
      unsigned position = (unsigned)f->R.rsi;
      seek(fd, position);
      break;
    }
    case SYS_CREATE: {
      f->R.rax = create((const char*)f->R.rdi, (unsigned)f->R.rsi);
      break;
    }
    case SYS_REMOVE: {
      f->R.rax = remove((const char*)f->R.rdi);
      break;
    }
    case SYS_FILESIZE: {
      f->R.rax = filesize((int)f->R.rdi);
      break;
    }
    case SYS_TELL: {
      int fd = (int)f->R.rdi;
<<<<<<< HEAD
      f->R.rax = tell(fd); // 반환값 rax에 저장
=======
      f->R.rax = tell(fd);
>>>>>>> 25dce0c5
      break;
    }
    case SYS_OPEN: {
      f->R.rax = open((const char*)f->R.rdi);
      break;
    }
    default: {
      printf("system call 오류 : 알 수 없는 시스템콜 번호 %d\n",
             syscall_number);
      thread_exit();
    }
  }
}

void exit(int status) {
  struct thread* curr = thread_current();
#ifdef USERPROG
  curr->exit_status = status;
#endif
  thread_exit();
}

bool create(const char* file, unsigned initial_size) {
  if (file == NULL) {
<<<<<<< HEAD
    exit(-1); // false 리턴 금지
=======
    exit(-1);
>>>>>>> 25dce0c5
  }

  char fname[NAME_MAX + 1];
  size_t fname_len = 0;

  for (;;) {
    const char* u = file + fname_len;

    if (!is_user_vaddr(u)) {
<<<<<<< HEAD
      exit(-1); // false 리턴 금지
=======
      exit(-1);
>>>>>>> 25dce0c5
    }

    uint8_t* k = pml4_get_page(thread_current()->pml4, u);
    if (k == NULL) {
<<<<<<< HEAD
      exit(-1); // false 리턴 금지
=======
      exit(-1);
>>>>>>> 25dce0c5
    }

    uint8_t b = *k;
    if (b == '\0') break;

    if (fname_len >= NAME_MAX) {
<<<<<<< HEAD
      return false; // create-long → false
=======
      return false;
>>>>>>> 25dce0c5
    }

    fname[fname_len++] = (char)b;
  }

  fname[fname_len] = '\0';

  if (fname_len == 0) {
<<<<<<< HEAD
    return false; // 빈 문자열은 실패
=======
    return false;
>>>>>>> 25dce0c5
  }

  bool ok = filesys_create(fname, initial_size);
  return ok;
}

bool remove(const char* file) {
  if (file == NULL) {
    exit(-1);
  }

  char fname[NAME_MAX + 1];
  size_t fname_len = 0;

  for (;;) {
    const char* u = file + fname_len;

    if (!is_user_vaddr(u)) {
      exit(-1);
    }

    uint8_t* k = pml4_get_page(thread_current()->pml4, u);
    if (k == NULL) {
      exit(-1);
    }

    uint8_t b = *k;
    if (b == '\0') break;

    if (fname_len >= NAME_MAX) {
      return false;
    }

    fname[fname_len++] = (char)b;
  }

  fname[fname_len] = '\0';

  if (fname_len == 0) {
    return false;
  }

  bool ok = filesys_remove(fname);
  return ok;
}

void seek(int fd, unsigned position) {
  if (!fd || fd < 2 || fd >= FDT_SIZE) return;

  struct thread* curr = thread_current();
  struct file* file = curr->fdt[fd];

  if (file == NULL) return;

  file_seek(file, position);
}

unsigned tell(int fd) {
  if (!fd || fd < 2 || fd >= FDT_SIZE) return -1;

  struct thread* curr = thread_current();
  struct file* file = curr->fdt[fd];

  if (file == NULL) return -1;

  return file_tell(file);
}

int write(int fd, const void* buffer, unsigned size) {
  // fd가 1이면 콘솔에 출력
  if (fd == 1) {
<<<<<<< HEAD
    if ((size == 0) || (buffer == NULL)) return 0; // 잘못된 경우 0 반환

    putbuf(buffer, size);
    return size; // 출력한 바이트 수 반환
=======
    if ((size == 0) || (buffer == NULL)) return 0;
    putbuf(buffer, size);
    return size;
>>>>>>> 25dce0c5
  }

  // 버퍼가 NULL이거나 size가 0이면 0 반환
  if ((size == 0) || (buffer == NULL)) return 0;

  // 잘못된 fd인 경우 리턴
  if (!fd || fd < 2 || fd >= FDT_SIZE) return -1;

  // 버퍼가 유효한 사용자 주소인지 확인
  for (unsigned i = 0; i < size; i++) {
    if (!is_user_vaddr((uint8_t*)buffer + i)) {
      exit(-1);
    }
    if (!pml4_get_page(thread_current()->pml4, (uint8_t*)buffer + i)) {
      exit(-1);
    }
  }

  // fdt에서 fd에 해당하는 파일 구조체 얻기
  struct thread* curr = thread_current();
  struct file* file = curr->fdt[fd];

  if (file == NULL) return -1;

  // 실제 쓰기 및 반환
  int bytes_written = file_write(file, buffer, size);
  return bytes_written;
}

int read(int fd, void* buffer, unsigned size) {
  int bytes_read = 0;

  if (fd == 0) {
    // stdin에서 읽기 전에 버퍼 유효성 검사
    for (unsigned i = 0; i < size; i++) {
      if (!is_user_vaddr((uint8_t*)buffer + i)) {
        exit(-1);
      }
      if (!pml4_get_page(thread_current()->pml4, (uint8_t*)buffer + i)) {
        exit(-1);
      }
    }

    // stdin에서 읽기
    for (unsigned i = 0; i < size; i++) {
      *((uint8_t*)buffer + i) = (uint8_t)input_getc();
    }
    bytes_read = size;
  } else {
    // 잘못된 fd인 경우 리턴
    if (!fd || fd < 2 || fd >= FDT_SIZE) return -1;

    // 버퍼가 유효한 사용자 주소인지 확인
    for (unsigned i = 0; i < size; i++) {
      if (!is_user_vaddr((uint8_t*)buffer + i)) {
        exit(-1);
      }
      if (!pml4_get_page(thread_current()->pml4, (uint8_t*)buffer + i)) {
        exit(-1);
      }
    }

    // fdt에서 fd에 해당하는 파일 구조체 얻기
    struct thread* curr = thread_current();
    struct file* file = curr->fdt[fd];

    if (file == NULL) return -1;

    // file_read() 함수 호출
    bytes_read = file_read(file, buffer, size);
  }

  return bytes_read;
}

int open(const char* file) {
  struct thread* curr = thread_current();

  if (!file) {
    exit(-1);
  }
  if (!is_user_vaddr(file)) {
    exit(-1);
  }

  // 사용자 문자열을 커널 공간으로 복사
  char kernel_file[256];
  int i = 0;
  while (i < 255) {
    if (!is_user_vaddr((void*)(file + i))) {
      exit(-1);
    }
    if (!pml4_get_page(curr->pml4, (void*)(file + i))) {
      exit(-1);
    }

    kernel_file[i] = file[i];

    if (file[i] == '\0') {
      break;
    }
    i++;
  }

  // 파일 열기
  struct file* f = filesys_open(kernel_file);
  if (!f) {
<<<<<<< HEAD
    return -1; // 파일 열기 실패
=======
    return -1;
>>>>>>> 25dce0c5
  }

  // 파일 디스크립터 할당
  int fd = 2;
  while (fd < FDT_SIZE) {
    if (curr->fdt[fd] == NULL) {
      curr->fdt[fd] = f;
      return fd;
    }
    fd++;
  }

  file_close(f);
  return -1;
}

int filesize(int fd) {
  if (!fd || fd < 2 || fd >= FDT_SIZE) return -1;

  struct thread* curr = thread_current();
  struct file* file = curr->fdt[fd];

  if (file == NULL) return -1;

  return file_length(file);
}

void close(int fd) {
  // fd 유효성 검사 - stdin(0), stdout(1)은 닫으면 안됨
  if (fd < 2 || fd >= FDT_SIZE) {
    return;
  }

  // 파일 구조체 가져오기
  struct thread* curr = thread_current();
  struct file* file = curr->fdt[fd];

  if (file == NULL) {
    return;
  }

  // 실제 파일 닫기
  file_close(file);

  // fdt에서 제거
  curr->fdt[fd] = NULL;
}
<|MERGE_RESOLUTION|>--- conflicted
+++ resolved
@@ -39,7 +39,7 @@
 
 void syscall_init(void) {
   write_msr(MSR_STAR, ((uint64_t)SEL_UCSEG - 0x10) << 48 | ((uint64_t)SEL_KCSEG)
-                      << 32);
+                                                               << 32);
   write_msr(MSR_LSTAR, (uint64_t)syscall_entry);
   write_msr(MSR_SYSCALL_MASK,
             FLAG_IF | FLAG_TF | FLAG_DF | FLAG_IOPL | FLAG_AC | FLAG_NT);
@@ -47,13 +47,7 @@
 
 /* The main system call interface */
 void syscall_handler(struct intr_frame* f UNUSED) {
-<<<<<<< HEAD
-  /* 시스템 콜 번호에 따라 적절한 핸들러 호출 */
-  int syscall_number =
-      (int)f->R.rax; // rax 레지스터에 시스템콜 번호가 저장되어 있음
-=======
   int syscall_number = (int)f->R.rax;
->>>>>>> 25dce0c5
 
   switch (syscall_number) {
     case SYS_HALT: {
@@ -94,11 +88,7 @@
     }
     case SYS_TELL: {
       int fd = (int)f->R.rdi;
-<<<<<<< HEAD
-      f->R.rax = tell(fd); // 반환값 rax에 저장
-=======
       f->R.rax = tell(fd);
->>>>>>> 25dce0c5
       break;
     }
     case SYS_OPEN: {
@@ -123,11 +113,7 @@
 
 bool create(const char* file, unsigned initial_size) {
   if (file == NULL) {
-<<<<<<< HEAD
-    exit(-1); // false 리턴 금지
-=======
     exit(-1);
->>>>>>> 25dce0c5
   }
 
   char fname[NAME_MAX + 1];
@@ -137,31 +123,19 @@
     const char* u = file + fname_len;
 
     if (!is_user_vaddr(u)) {
-<<<<<<< HEAD
-      exit(-1); // false 리턴 금지
-=======
-      exit(-1);
->>>>>>> 25dce0c5
+      exit(-1);
     }
 
     uint8_t* k = pml4_get_page(thread_current()->pml4, u);
     if (k == NULL) {
-<<<<<<< HEAD
-      exit(-1); // false 리턴 금지
-=======
-      exit(-1);
->>>>>>> 25dce0c5
+      exit(-1);
     }
 
     uint8_t b = *k;
     if (b == '\0') break;
 
     if (fname_len >= NAME_MAX) {
-<<<<<<< HEAD
-      return false; // create-long → false
-=======
       return false;
->>>>>>> 25dce0c5
     }
 
     fname[fname_len++] = (char)b;
@@ -170,11 +144,7 @@
   fname[fname_len] = '\0';
 
   if (fname_len == 0) {
-<<<<<<< HEAD
-    return false; // 빈 문자열은 실패
-=======
     return false;
->>>>>>> 25dce0c5
   }
 
   bool ok = filesys_create(fname, initial_size);
@@ -246,16 +216,9 @@
 int write(int fd, const void* buffer, unsigned size) {
   // fd가 1이면 콘솔에 출력
   if (fd == 1) {
-<<<<<<< HEAD
-    if ((size == 0) || (buffer == NULL)) return 0; // 잘못된 경우 0 반환
-
-    putbuf(buffer, size);
-    return size; // 출력한 바이트 수 반환
-=======
     if ((size == 0) || (buffer == NULL)) return 0;
     putbuf(buffer, size);
     return size;
->>>>>>> 25dce0c5
   }
 
   // 버퍼가 NULL이거나 size가 0이면 0 반환
@@ -363,11 +326,7 @@
   // 파일 열기
   struct file* f = filesys_open(kernel_file);
   if (!f) {
-<<<<<<< HEAD
-    return -1; // 파일 열기 실패
-=======
     return -1;
->>>>>>> 25dce0c5
   }
 
   // 파일 디스크립터 할당
