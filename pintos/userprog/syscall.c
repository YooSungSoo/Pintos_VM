--- conflicted
+++ resolved
@@ -64,10 +64,8 @@
       f->R.rax =
           write((int)f->R.rdi, (const void *)f->R.rsi, (unsigned)f->R.rdx);
       break;
-<<<<<<< HEAD
     case SYS_READ:
 
-=======
     case SYS_SEEK:
       // 인자들 저장하고 함수 호출(인자2개)
       int fd = (int)f->R.rdi;
@@ -81,7 +79,6 @@
       int fd = (int)f->R.rdi;
       f->R.rax = tell(fd);  // 반환값 rax에 저장
       break;
->>>>>>> 36d5c0fe
     default:
       printf("system call 오류 : 알 수 없는 시스템콜 번호 %d\n",
              syscall_number);
