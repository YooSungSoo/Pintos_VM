--- conflicted
+++ resolved
@@ -99,11 +99,7 @@
   struct list_elem donation_elem;  // 내가 다른 스레드의 donation_list에 들어갈
                                    // 때 쓰이는 원소
   struct list donation_list;       // 나에게 donation해준 스레드들의 리스트
-<<<<<<< HEAD
-  int exit_status;
-=======
 
->>>>>>> 36d5c0fe
   int nice;                   // nice 값
   int64_t recent_cpu;         // recent_cpu 값
   struct list_elem all_elem;  // all_list에 들어갈 때 쓰이는 원소
@@ -113,14 +109,10 @@
 
 #ifdef USERPROG
   /* Owned by userprog/process.c. */
-<<<<<<< HEAD
-  uint64_t *pml4; /* Page map level 4 */
-=======
   uint64_t *pml4;     /* Page map level 4 */
   int exit_status;    /* Process exit status */
   struct file **fdt;  // 파일 디스크립터 테이블
 
->>>>>>> 36d5c0fe
 #endif
 #ifdef VM
   /* Table for whole virtual memory owned by thread. */
