--- conflicted
+++ resolved
@@ -412,8 +412,6 @@
   if (USER_STACK - fault_addr > (1 << 20)) return false;
 
   return true;
-<<<<<<< HEAD
-=======
 }
 
 // frame의 존재는 함수 호출자에서 확인
@@ -422,5 +420,4 @@
   pml4_clear_page(thread_current()->pml4, frame->page->va);
   palloc_free_page(frame->kva);
   free(frame);
->>>>>>> be341320
 }