--- conflicted
+++ resolved
@@ -7,12 +7,9 @@
 #include "vm/inspect.h"
 
 static struct list frame_table;  // 구조체 추가
-<<<<<<< HEAD
-=======
 struct lock frame_lock;
 struct list_elem *next = NULL;
 static bool is_valid_stack_access(void *addr, const uintptr_t rsp);
->>>>>>> f7f5657d
 
 /* Initializes the virtual memory subsystem by invoking each subsystem's
  * intialize codes. */
@@ -232,9 +229,6 @@
 }
 
 /* Growing the stack. */
-<<<<<<< HEAD
-void vm_stack_growth(void *addr) {
-=======
 static void vm_stack_growth(void *addr UNUSED) {
   void *page_addr = pg_round_down(addr);
 
@@ -250,7 +244,6 @@
   if (!vm_claim_page(page_addr)) {
     PANIC("vm_stack_growth: claim failed");
   }
->>>>>>> f7f5657d
 }
 
 /* Handle the fault on write_protected page */
